"address" = "Adresse:";
"status" = "Status:";
"connected" = "Verbunden";
"notConnected" = "Nicht verbunden";
"donotconnect" = "Scannen abbrechen";
"selectAliasText" = "Wählen Sie einen Alias, dieser wird in der App angezeigt und ist leichter zu sehen";
"aliasAlreadyExists" = "Dieser Alias wird bereits von einer anderen Verbindung verwendet";
"confirmDeletionPeripheral" = "Möchten Sie das Gerät löschen?";
"bluetoothPeripheralAlias" = "Alias:";
"SensorSerialNumber" = "Sensor Seriennummer:";
"sensorType" = "Sensor Typ:";
"serialNumber" = "Seriennummer:";
"battery" = "Batterie:";
"needsTransmitterId" = "Transmitter ID benötigt";
"scan" = "Scannen";
"readyToScan" = "Bereit zum scannen";
"scanning" = "Am scannnen";
"disconnect" = "Verbindung trennen";
"tryingToConnect" = "Suchen";
"notTryingToConnect" = "Es wird nicht gescannt";
"connect" = "Verbinden";
"connectedAt" = "Verbunden am:";
"disConnectedAt" = "Nicht verbunden seit:";
"resetRequired" = "Transmitter zurücksetzten?";
"lastReset" = "Zuletzt zurückgesetzt:";
"lastResetNotKnown" = "Zuletzt zurückgesetzt";
"transmitterResultResult" = "Ergebnis für zurückgesetzten Transmitter";
<<<<<<< HEAD

/// cell text, where the disconnection timestamp is shown
"disConnectedAt" = "Nicht verbunden seit:";

/// BluetoothPeripheral view, text of the cell with the sensor type (only used for Libre)
"sensorType" = "Sensor Typ:";

/// when Bluetooth Peripheral is shown, connection status, connected
"connected" = "Verbunden";

/// User tries to add a CGM or connect an already existing CGM, while in follower mode.
"cannotActiveCGMInFollowerMode" = "CGM kann im Follower Mode nicht aktiviert werden";

/// Bluetooth Peripheral view, when user clicks alias field
"selectAliasText" = "Wählen Sie einen Alias, dieser wird in der App angezeigt und ist leichter zu sehen";

/// 
"notConnected" = "Nicht verbunden";

/// 
"battery" = "Batterie:";

/// when M5Stack is shown, title of the cell with the address
"address" = "Adresse:";

"confirmDisconnectTitle" = "Verbindung trennen";
"confirmDisconnectMessage" = "Klicke 'Verbindung trennen' um zu bestätigen, dass du die Verbindung zum Transmitter wirklich beenden möchtest.";
=======
"bootLoader" = "Bootloader";
"cannotActiveCGMInFollowerMode" = "CGM kann im Follower Mode nicht aktiviert werden";
>>>>>>> 06ed543f
<|MERGE_RESOLUTION|>--- conflicted
+++ resolved
@@ -25,18 +25,7 @@
 "lastReset" = "Zuletzt zurückgesetzt:";
 "lastResetNotKnown" = "Zuletzt zurückgesetzt";
 "transmitterResultResult" = "Ergebnis für zurückgesetzten Transmitter";
-<<<<<<< HEAD
-
-/// cell text, where the disconnection timestamp is shown
-"disConnectedAt" = "Nicht verbunden seit:";
-
-/// BluetoothPeripheral view, text of the cell with the sensor type (only used for Libre)
-"sensorType" = "Sensor Typ:";
-
-/// when Bluetooth Peripheral is shown, connection status, connected
-"connected" = "Verbunden";
-
-/// User tries to add a CGM or connect an already existing CGM, while in follower mode.
+"bootLoader" = "Bootloader";
 "cannotActiveCGMInFollowerMode" = "CGM kann im Follower Mode nicht aktiviert werden";
 
 /// Bluetooth Peripheral view, when user clicks alias field
@@ -52,8 +41,4 @@
 "address" = "Adresse:";
 
 "confirmDisconnectTitle" = "Verbindung trennen";
-"confirmDisconnectMessage" = "Klicke 'Verbindung trennen' um zu bestätigen, dass du die Verbindung zum Transmitter wirklich beenden möchtest.";
-=======
-"bootLoader" = "Bootloader";
-"cannotActiveCGMInFollowerMode" = "CGM kann im Follower Mode nicht aktiviert werden";
->>>>>>> 06ed543f
+"confirmDisconnectMessage" = "Klicke 'Verbindung trennen' um zu bestätigen, dass du die Verbindung zum Transmitter wirklich beenden möchtest.";