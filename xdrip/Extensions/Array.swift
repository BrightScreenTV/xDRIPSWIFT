import Foundation
import CoreML

/// allowed values are 0, 1, 2 or 3. It's the index in coefficients
fileprivate var coefficientsRowToUse = 3

/// Savitzky Golay coefficients
fileprivate let coefficients =  [[ -3.0, 12.0, 17.0, 12.0, -3.0],
            [ -2.0, 3.0, 6.0, 7.0, 6.0, 3.0, -2.0],
            [ -21.0, 14.0, 39.0, 54.0, 59.0, 54.0, 39.0, 14.0, -21.0],
            [ -36.0, 9.0, 44.0, 69.0, 84.0, 89.0, 84.0, 69.0, 44.0, 9.0, -36.0]]

/// an array with elments of a type that conforms to Smoothable, can be filtered using  the Savitzky Golay algorithm
protocol Smoothable {
    
    /// value to be smoothed
    var value: Double { get set }
    
}

/// local help class
class IsSmoothable: Smoothable {
    
    var value: Double = 0.0

    init(withValue value: Double = 0.0) {
        self.value = value
    }
    
}

extension Array where Element: Smoothable {
    
    /// - apply Savitzky Golay filter
    /// - before applying the filter, the array will be prepended and append with a number of elements equal to the filterwidth, filterWidth default 5. Allowed values are 5, 4, 3, 2. If any other value is assigned, then 5 will be used
    /// - ...continue with 5 here in the explanation ...
    /// - for the 5 last elements and 5 first elements, a regression is done. This regression is done used to give values to the 5 prepended and appended values. Which means it's as if we draw a line through the first 5 and 5 last original values, and use this line to give values to the 5 prepended and appended values
    /// - the 5 prepended and appended values are then used in the filter algorithm, which means we can also filter the original 5 first and last elements
    /// see also example https://github.com/JohanDegraeve/xdripswift/wiki/Libre-value-smoothing
    mutating func smoothSavitzkyGolayQuaDratic(withFilterWidth filterWidth: Int = 5) {
        
        // filterWidthToUse is the value of filterWidth to use in the algorithm. By default filterWidthToUse = parameter value filterWidth
        var filterWidthToUse = filterWidth
        
        // calculate coefficientsRowToUse based on filterWdith
        switch filterWidth {
        case 5:
            coefficientsRowToUse = 3
            
        case 4:
            coefficientsRowToUse = 2
            
        case 3:
            coefficientsRowToUse = 1
            
        case 2:
            coefficientsRowToUse = 0
            
        default:
            // invalid filterWidth was given in parameterList, use default value
            coefficientsRowToUse = 3
            
            filterWidthToUse = 5
            
        }
        
        // using 5 here in the comments as value for filterWidthToUse
        
        // the amount of elements must be at least 5. If that's not the case then don't apply any smoothing
        guard self.count >= filterWidthToUse else {return}
        
        // create a new array, to which we will prepend and append 5 elements so that we can do also smoothing for the 5 last and 5 first values of the input array (which is self)
        // the 5 elements will be estimated by doing linear regression of the first 5 and last 5 elements of the original input array respectively
        // this is only a temporary array, but it will hold the elements of the original array, those elements will get a new value when doing the smoothing
        var tempArray = [Smoothable]()
        for element in self {
            tempArray.append(element)
        }
        
        // now prepend and append with 5 elements, each with a default value 0.0
        for _ in 0..<filterWidthToUse {
            tempArray.insert(IsSmoothable(), at: 0)
            tempArray.append(IsSmoothable())
        }

        // so now we have tempArray, of length size of original array + 2 * 5
        // the first 5 and the last 5 elements are of type IsSmoothable with value 0
        
        // - indicesArray is a help array needed for the function linearRegressionCreator
        // - this will be the first parameter in the call to the linearRegression function, in fact it's an array of IsSmoothable with length = length of tempArray
        // - we give each IsSmoothable the value of the index, meaning from 0 up to (length of tempArray) - 1
        // - in fact it's not really smoothable, it's just because we use isSmoothable in function linearRegressionCreator
        var indicesArray = [Smoothable]()
        for index in 0..<(self.count + (filterWidthToUse * 2)) {
            indicesArray.append(IsSmoothable(withValue: Double(index)))
        }
        
        /// - this is a piece of code that we will execute two times, once for the firs 5 elements, then for the last 5, so we put it in a closure variable
        /// - it calculates the regression function (which is nothing else but doing y = intercept + slope*x) for range defined by predictorRange in tempArray. It will be used for the 5 first and 5 last real values, ie the 5 first and 5 last real glucose values
        /// - then executes the regression for every element in the range defined by targetRange, again in tempArray
        let doRegression = { (predictorRange: Range<Int>, targetRange: Range<Int>) in
            
            // calculate the linearRegression function
            let linearRegression = linearRegressionCreator(indicesArray[predictorRange], tempArray[predictorRange])
            
            // ready to do the linear regression for the targetRange in tempArray
            for index in targetRange {
                
                tempArray[index].value = linearRegression(indicesArray[index].value)
                
            }
            
        }
        
        // now do the regression for the 5 first elements
        doRegression(filterWidthToUse..<(filterWidthToUse * 2), 0..<filterWidthToUse)
        
        // now do the regression for the 5 last elements
        doRegression((tempArray.count - filterWidthToUse * 2)..<(tempArray.count - filterWidthToUse), (tempArray.count - filterWidthToUse)..<tempArray.count)
        
        // now start filtering
        
        // initialize array that will hold the resulting filtered values
        var filteredValues = [Double]()
        
        // calculate divider
        let divider = coefficients[coefficientsRowToUse].reduce(0, { x, y in
            x + y
        })
        
        // filter each original value
        for _ in 0..<self.count {
            
            // add a new element to filteredValues, start value is 0.0
            // this new value will be the last element, so we access it with index filteredValues.count - 1
            filteredValues.append(0.0)
            
            // iterate through the coefficients
            for (index, coefficient) in coefficients[coefficientsRowToUse].enumerated() {
                
                filteredValues[filteredValues.count - 1] = filteredValues[filteredValues.count - 1] +  coefficient * tempArray[index + filteredValues.count - 1].value
                
            }
            
            filteredValues[filteredValues.count - 1] = filteredValues[filteredValues.count - 1] / divider
            
        }
        
        // now assign the new values to the original objects
        for (index, _) in self.enumerated() {
            
            self[index].value = filteredValues[index]
            
        }
        
    }
    
}

<<<<<<< HEAD
extension Array where Element: GlucoseData {
    
    /// - GlucoseData array has values with glucoseLevelRaw = 0.0 - this function will do extrapolation of prevous and next non 0 values to estimate/fill up 0 values
    /// - if first or last elements in the array have value 0.0, then these will not be filled
    /// - parameters:
    ///     - maxGapWidth :if there' s more consecutive elements with value 0.0, then no filling will be applied
    ///
    /// - Example:
    /// - values before filling gaps
    /// - value 0 : 76235,2883999999
    /// - value 1 : 0
    /// - value 2 : 79058,8176
    /// - value 3 : 0
    /// - value 4 : 80352,9351499999
    /// - value 5 : 0
    /// - value 6 : 82117,6409
    /// - value 7 : 83764,6995999999
    /// - values after filling gaps
    /// - value 0 : 76235,2883999999
    /// - value 1 : 77647,0529999999
    /// - value 2 : 79058,8176
    /// - value 3 : 79705,8763749999
    /// - value 4 : 80352,9351499999
    /// - value 5 : 81235,2880249999
    /// - value 6 : 82117,6409
    /// - value 7 : 83764,6995999999
    mutating func fill0Gaps(maxGapWidth :Int) {
        
        // need to find a first non 0 value
        var previousNon0Value: Double?

        var nextNon0ValueIndex: Int?

        mainloop: for (var index, value) in self.enumerated() {

            // in case a 1 ormore values were already filled, no further processing needed, skip them
            if let nextNon0ValueIndex = nextNon0ValueIndex {
                if index < nextNon0ValueIndex {continue}
            }
            
            if previousNon0Value == nil {
                if value.glucoseLevelRaw == 0.0 {
                    continue
                } else {
                    previousNon0Value = value.glucoseLevelRaw
                }
            }
            
            if value.glucoseLevelRaw == 0.0 && index < self.count - 1 {
                
                nextNon0ValueIndex = nil
                
                // find next non 0 value
                findnextnon0value: for index2 in (index + 1)..<self.count {
                    
                    if self[index2].glucoseLevelRaw != 0.0 {
                        
                        // found a value which is not 0
                        nextNon0ValueIndex = index2
                        
                        break findnextnon0value
                        
                    }
                    
                }
                
                if nextNon0ValueIndex != nil, let nextNon0ValueIndex = nextNon0ValueIndex {
                    
                    // found a non 0 value, let's see if the gap is within maxGapWidth
                    // unwrap firstnon0Value, it must be non 0
                    if nextNon0ValueIndex - index <= maxGapWidth, let firstnon0Value = previousNon0Value {
                        
                        // fill up 0 values, increase each value increaseValueWith
                        let increaseValueWith = (self[nextNon0ValueIndex].glucoseLevelRaw - firstnon0Value) / Double((nextNon0ValueIndex - (index - 1)))
                        
                        if index < nextNon0ValueIndex {

                            for index3 in (index)..<nextNon0ValueIndex {
                                
                                let slope = Double(index3 - (index - 1))
                                
                                self[index3].glucoseLevelRaw = firstnon0Value + increaseValueWith * slope
                                
                            }

                        }
                        
                        
                    } else {
                        
                        // we will not fill up the gap with 0 values, continue main loop with index value set to nextNon0ValueIndex
                        index = nextNon0ValueIndex
                    }
                    
                    // assign firstnon0Value to next originally non 0 value
                    previousNon0Value = self[nextNon0ValueIndex].glucoseLevelRaw
                    
                } else {
                    // did not find a next non 0 value, we're done
                    break mainloop
                }
                
            } else {
                
                // value.glucoseLevelRaw != 0.0 or index = self.count - 1
                // in the first case, we need to assign firstnon0Value to the last 0 nil value found
                // in the second case it will not be used anymore but we can assign it anyway
                previousNon0Value = value.glucoseLevelRaw
                
            }
            
        }
        
    }
    
=======
extension Array where Element: BgReading {
    
    /// Filter out readings that are too close to each other
    /// - parameters:
    ///     - minimumTimeBetweenTwoReadingsInMinutes : filter out readings that are to close to each other in time, minimum difference in time between two readings = minimumTimeBetweenTwoReadingsInMinutes
    ///     - lastConnectionStatusChangeTimeStamp : lastConnectionStatusChangeTimeStamp > timeStampLastProcessedBgReading then the first connection will be returned, even if it's less than minimumTimeBetweenTwoReadingsInMinutes away from timeStampLastProcessedBgReading
    ///     - timeStampLastProcessedBgReading : only readings younger than timeStampLastProcessedBgReading will be returned, if nil then this check is not done
    /// - returns
    ///     filtered array, with readings at least minimumTimeBetweenTwoReadingsInMinutes away from each other
    func filter(minimumTimeBetweenTwoReadingsInMinutes: Double, lastConnectionStatusChangeTimeStamp: Date?, timeStampLastProcessedBgReading: Date?) -> [BgReading] {

        var didCheckLastConnectionStatusChangeTimeStamp = false
        
        var timeStampLatestCheckedReading = timeStampLastProcessedBgReading
        
        return self.filter({
            
            if let lastConnectionStatusChangeTimeStamp = lastConnectionStatusChangeTimeStamp, let timeStampLastProcessedBgReading = timeStampLastProcessedBgReading,  !didCheckLastConnectionStatusChangeTimeStamp {
                
                didCheckLastConnectionStatusChangeTimeStamp = true
                
                // if there was a disconnect or reconnect after the latest processed reading, then add this reading - this will only apply to the first reading
                if lastConnectionStatusChangeTimeStamp.timeIntervalSince(timeStampLastProcessedBgReading) > 0.0 {
                    
                    return true
                    
                }
                
            }
            
            var returnValue = true
            if let timeStampLatestCheckedReading = timeStampLatestCheckedReading {

                returnValue = $0.timeStamp.timeIntervalSince(timeStampLatestCheckedReading) > minimumTimeBetweenTwoReadingsInMinutes * 60.0

            }
            
            timeStampLatestCheckedReading = $0.timeStamp

            return returnValue
            
        })

    }

>>>>>>> d04518ba
}

/// source https://github.com/raywenderlich/swift-algorithm-club/tree/master/Linear%20Regression
fileprivate func multiply(_ a: ArraySlice<Smoothable>, _ b: ArraySlice<Smoothable>) -> ArraySlice<Smoothable> {
    return zip(a,b).map({IsSmoothable(withValue: $0.value * $1.value)})[0..<a.count]
}

/// source https://github.com/raywenderlich/swift-algorithm-club/tree/master/Linear%20Regression
fileprivate func average(_ input: ArraySlice<Smoothable>) -> Double {
    
    return (input.reduce(IsSmoothable(), { (x: Smoothable, y:Smoothable) in
                            IsSmoothable(withValue: x.value + y.value)})).value / Double(input.count)
}

/// source https://github.com/raywenderlich/swift-algorithm-club/tree/master/Linear%20Regression
fileprivate func linearRegressionCreator(_ xs: ArraySlice<Smoothable>, _ ys: ArraySlice<Smoothable>) -> (Double) -> Double {
    
    let sum1 = average(multiply(ys, xs)) - average(xs) * average(ys)
    let sum2 = average(multiply(xs, xs)) - pow(average(xs), 2)
    let slope = sum1 / sum2
    let intercept = average(ys) - slope * average(xs)
    
    return { x in intercept + slope * x }
    
}<|MERGE_RESOLUTION|>--- conflicted
+++ resolved
@@ -157,7 +157,6 @@
     
 }
 
-<<<<<<< HEAD
 extension Array where Element: GlucoseData {
     
     /// - GlucoseData array has values with glucoseLevelRaw = 0.0 - this function will do extrapolation of prevous and next non 0 values to estimate/fill up 0 values
@@ -272,8 +271,9 @@
         }
         
     }
-    
-=======
+  
+}
+
 extension Array where Element: BgReading {
     
     /// Filter out readings that are too close to each other
@@ -319,7 +319,6 @@
 
     }
 
->>>>>>> d04518ba
 }
 
 /// source https://github.com/raywenderlich/swift-algorithm-club/tree/master/Linear%20Regression
