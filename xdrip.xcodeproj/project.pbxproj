// !$*UTF8*$!
{
	archiveVersion = 1;
	classes = {
	};
	objectVersion = 51;
	objects = {

/* Begin PBXBuildFile section */
		470CE1FC246802EB00D5CB74 /* BluetoothPeripheralsView.strings in Resources */ = {isa = PBXBuildFile; fileRef = 470CE1FE246802EB00D5CB74 /* BluetoothPeripheralsView.strings */; };
		4749EB9B25B36E010072DF8B /* LibreNFC.strings in Resources */ = {isa = PBXBuildFile; fileRef = 4749EB9D25B36E010072DF8B /* LibreNFC.strings */; };
		47503382247420A200D2260B /* BluetoothPeripheralView.strings in Resources */ = {isa = PBXBuildFile; fileRef = 47503384247420A200D2260B /* BluetoothPeripheralView.strings */; };
		A48D2DE552F4A356AA32746A /* Pods_xdrip.framework in Frameworks */ = {isa = PBXBuildFile; fileRef = 662BEA7F7991B9BD2E7D3EA4 /* Pods_xdrip.framework */; };
		F51B9F7D24B216CD00FC0643 /* Libre1NonFixedSlopeCalibrator.swift in Sources */ = {isa = PBXBuildFile; fileRef = F51B9F7C24B216CD00FC0643 /* Libre1NonFixedSlopeCalibrator.swift */; };
		F8025C0A21D94FD700ECF0C0 /* CBManagerState.swift in Sources */ = {isa = PBXBuildFile; fileRef = F8025C0921D94FD700ECF0C0 /* CBManagerState.swift */; };
		F8025C1321DA683400ECF0C0 /* Data.swift in Sources */ = {isa = PBXBuildFile; fileRef = F8025C1221DA683400ECF0C0 /* Data.swift */; };
		F8025E4E21ED450300ECF0C0 /* Double.swift in Sources */ = {isa = PBXBuildFile; fileRef = F8025E4D21ED450300ECF0C0 /* Double.swift */; };
		F8025E5021EE746400ECF0C0 /* Calibrator.swift in Sources */ = {isa = PBXBuildFile; fileRef = F8025E4F21EE746400ECF0C0 /* Calibrator.swift */; };
		F8025E5421EE8D2100ECF0C0 /* Libre1Calibrator.swift in Sources */ = {isa = PBXBuildFile; fileRef = F8025E5321EE8D2100ECF0C0 /* Libre1Calibrator.swift */; };
		F8025E6B21F7CD7600ECF0C0 /* UIStoryboard.swift in Sources */ = {isa = PBXBuildFile; fileRef = F8025E6A21F7CD7600ECF0C0 /* UIStoryboard.swift */; };
		F804870C2336D90200EBDDB7 /* M5Stack+CoreDataClass.swift in Sources */ = {isa = PBXBuildFile; fileRef = F804870A2336D90200EBDDB7 /* M5Stack+CoreDataClass.swift */; };
		F804870D2336D90200EBDDB7 /* M5Stack+CoreDataProperties.swift in Sources */ = {isa = PBXBuildFile; fileRef = F804870B2336D90200EBDDB7 /* M5Stack+CoreDataProperties.swift */; };
		F80610C4222D4E4D00D8F236 /* ActionClosureable-extension.swift in Sources */ = {isa = PBXBuildFile; fileRef = F80610C3222D4E4D00D8F236 /* ActionClosureable-extension.swift */; };
		F80859272364355F00F3829D /* ConstantsGlucoseChart.swift in Sources */ = {isa = PBXBuildFile; fileRef = F80859262364355F00F3829D /* ConstantsGlucoseChart.swift */; };
		F80859292364D61B00F3829D /* UserDefaults+charts.swift in Sources */ = {isa = PBXBuildFile; fileRef = F80859282364D61B00F3829D /* UserDefaults+charts.swift */; };
		F808592D23677D6A00F3829D /* ChartPoint.swift in Sources */ = {isa = PBXBuildFile; fileRef = F808592C23677D6A00F3829D /* ChartPoint.swift */; };
		F808D2C8240323CA0084B5DB /* BubbleBluetoothPeripheralViewModel.swift in Sources */ = {isa = PBXBuildFile; fileRef = F808D2C7240323CA0084B5DB /* BubbleBluetoothPeripheralViewModel.swift */; };
		F808D2CA240325E40084B5DB /* CGMBubbleTransmitterDelegate.swift in Sources */ = {isa = PBXBuildFile; fileRef = F808D2C9240325E40084B5DB /* CGMBubbleTransmitterDelegate.swift */; };
		F808D2CC240328FA0084B5DB /* Bubble+CoreDataClass.swift in Sources */ = {isa = PBXBuildFile; fileRef = F808D2CB240328FA0084B5DB /* Bubble+CoreDataClass.swift */; };
		F808D2CE2403292C0084B5DB /* Bubble+CoreDataProperties.swift in Sources */ = {isa = PBXBuildFile; fileRef = F808D2CD2403292C0084B5DB /* Bubble+CoreDataProperties.swift */; };
		F808D2D2240329E80084B5DB /* Bubble+BluetoothPeripheral.swift in Sources */ = {isa = PBXBuildFile; fileRef = F808D2D1240329E70084B5DB /* Bubble+BluetoothPeripheral.swift */; };
		F80D915C24F06A40006840B5 /* PreLibre2.swift in Sources */ = {isa = PBXBuildFile; fileRef = F80D915B24F06A40006840B5 /* PreLibre2.swift */; };
		F80D916024F45EB3006840B5 /* LibreError.swift in Sources */ = {isa = PBXBuildFile; fileRef = F80D915F24F45EB2006840B5 /* LibreError.swift */; };
		F80D916424F5B3DE006840B5 /* Libre2+CoreDataProperties.swift in Sources */ = {isa = PBXBuildFile; fileRef = F80D916224F5B3DE006840B5 /* Libre2+CoreDataProperties.swift */; };
		F80D916524F5B3DE006840B5 /* Libre2+CoreDataClass.swift in Sources */ = {isa = PBXBuildFile; fileRef = F80D916324F5B3DE006840B5 /* Libre2+CoreDataClass.swift */; };
		F80D916824F7086D006840B5 /* Libre2BluetoothPeripheralViewModel.swift in Sources */ = {isa = PBXBuildFile; fileRef = F80D916724F7086D006840B5 /* Libre2BluetoothPeripheralViewModel.swift */; };
		F80D916B24F82913006840B5 /* CGMLibre2Transmitter.swift in Sources */ = {isa = PBXBuildFile; fileRef = F80D916A24F82913006840B5 /* CGMLibre2Transmitter.swift */; };
		F80D916D24F82A17006840B5 /* CGMLibre2TransmitterDelegate.swift in Sources */ = {isa = PBXBuildFile; fileRef = F80D916C24F82A17006840B5 /* CGMLibre2TransmitterDelegate.swift */; };
		F80D917024F85C7A006840B5 /* Libre2+BluetoothPeripheral.swift in Sources */ = {isa = PBXBuildFile; fileRef = F80D916F24F85C7A006840B5 /* Libre2+BluetoothPeripheral.swift */; };
		F80D917224FA9CD5006840B5 /* BluetoothPeripheralManager+CGMLibre2TransmitterDelegate.swift in Sources */ = {isa = PBXBuildFile; fileRef = F80D917124FA9CD5006840B5 /* BluetoothPeripheralManager+CGMLibre2TransmitterDelegate.swift */; };
		F80ED2EC236F68F90005C035 /* SettingsViewM5StackBluetoothSettingsViewModel.swift in Sources */ = {isa = PBXBuildFile; fileRef = F80ED2E9236F68F90005C035 /* SettingsViewM5StackBluetoothSettingsViewModel.swift */; };
		F80ED2ED236F68F90005C035 /* SettingsViewM5StackGeneralSettingsViewModel.swift in Sources */ = {isa = PBXBuildFile; fileRef = F80ED2EA236F68F90005C035 /* SettingsViewM5StackGeneralSettingsViewModel.swift */; };
		F80ED2EE236F68F90005C035 /* SettingsViewM5StackWiFiSettingsViewModel.swift in Sources */ = {isa = PBXBuildFile; fileRef = F80ED2EB236F68F90005C035 /* SettingsViewM5StackWiFiSettingsViewModel.swift */; };
		F816E0E22432A4D1009EE65B /* Blucon+BluetoothPeripheral.swift in Sources */ = {isa = PBXBuildFile; fileRef = F816E0E12432A4D1009EE65B /* Blucon+BluetoothPeripheral.swift */; };
		F816E0E42432A4FA009EE65B /* CGMBluconTransmitterDelegate.swift in Sources */ = {isa = PBXBuildFile; fileRef = F816E0E32432A4FA009EE65B /* CGMBluconTransmitterDelegate.swift */; };
		F816E0ED2432A55F009EE65B /* BluconBluetoothPeripheralViewModel.swift in Sources */ = {isa = PBXBuildFile; fileRef = F816E0EC2432A55F009EE65B /* BluconBluetoothPeripheralViewModel.swift */; };
		F816E0F02433C31B009EE65B /* Blucon+CoreDataProperties.swift in Sources */ = {isa = PBXBuildFile; fileRef = F816E0EE2433C31B009EE65B /* Blucon+CoreDataProperties.swift */; };
		F816E0F12433C31B009EE65B /* Blucon+CoreDataClass.swift in Sources */ = {isa = PBXBuildFile; fileRef = F816E0EF2433C31B009EE65B /* Blucon+CoreDataClass.swift */; };
		F816E0F32433DAA9009EE65B /* BluetoothPeripheralManager+CGMBluconTransmitterDelegate.swift in Sources */ = {isa = PBXBuildFile; fileRef = F816E0F22433DAA9009EE65B /* BluetoothPeripheralManager+CGMBluconTransmitterDelegate.swift */; };
		F816E0F524367132009EE65B /* GNSEntry+CoreDataProperties.swift in Sources */ = {isa = PBXBuildFile; fileRef = F816E0F424367131009EE65B /* GNSEntry+CoreDataProperties.swift */; };
		F816E0F724367137009EE65B /* GNSEntry+CoreDataClass.swift in Sources */ = {isa = PBXBuildFile; fileRef = F816E0F624367137009EE65B /* GNSEntry+CoreDataClass.swift */; };
		F816E0FE24367338009EE65B /* GNSEntry+BluetoothPeripheral.swift in Sources */ = {isa = PBXBuildFile; fileRef = F816E0FD24367338009EE65B /* GNSEntry+BluetoothPeripheral.swift */; };
		F816E1002436734C009EE65B /* CGMGNSEntryTransmitterDelegate.swift in Sources */ = {isa = PBXBuildFile; fileRef = F816E0FF2436734C009EE65B /* CGMGNSEntryTransmitterDelegate.swift */; };
		F816E10324367389009EE65B /* GNSEntryBluetoothPeripheralViewModel.swift in Sources */ = {isa = PBXBuildFile; fileRef = F816E10224367389009EE65B /* GNSEntryBluetoothPeripheralViewModel.swift */; };
		F816E10524368BC3009EE65B /* BluetoothPeripheralManager+CGMGNSEntryTransmitterDelegate.swift in Sources */ = {isa = PBXBuildFile; fileRef = F816E10424368BC3009EE65B /* BluetoothPeripheralManager+CGMGNSEntryTransmitterDelegate.swift */; };
		F816E1082437E5B9009EE65B /* BlueReader+BluetoothPeripheral.swift in Sources */ = {isa = PBXBuildFile; fileRef = F816E1072437E5B9009EE65B /* BlueReader+BluetoothPeripheral.swift */; };
		F816E10A2437E7B8009EE65B /* CGMBlueReaderTransmitterDelegate.swift in Sources */ = {isa = PBXBuildFile; fileRef = F816E1092437E7B8009EE65B /* CGMBlueReaderTransmitterDelegate.swift */; };
		F816E10C2437EA8E009EE65B /* BlueReader+CoreDataClass.swift in Sources */ = {isa = PBXBuildFile; fileRef = F816E10B2437EA8E009EE65B /* BlueReader+CoreDataClass.swift */; };
		F816E10E2437EAC9009EE65B /* BlueReader+CoreDataProperties.swift in Sources */ = {isa = PBXBuildFile; fileRef = F816E10D2437EAC9009EE65B /* BlueReader+CoreDataProperties.swift */; };
		F816E1102437ED21009EE65B /* BluetoothPeripheralManager+CGMBlueReaderTransmitterDelegate.swift in Sources */ = {isa = PBXBuildFile; fileRef = F816E10F2437ED21009EE65B /* BluetoothPeripheralManager+CGMBlueReaderTransmitterDelegate.swift */; };
		F816E11624391A02009EE65B /* Droplet+BluetoothPeripheral.swift in Sources */ = {isa = PBXBuildFile; fileRef = F816E11524391A02009EE65B /* Droplet+BluetoothPeripheral.swift */; };
		F816E118243921FB009EE65B /* CGMBDropletTransmitterDelegate.swift in Sources */ = {isa = PBXBuildFile; fileRef = F816E117243921FB009EE65B /* CGMBDropletTransmitterDelegate.swift */; };
		F816E11A243923B2009EE65B /* Droplet+CoreDataClass.swift in Sources */ = {isa = PBXBuildFile; fileRef = F816E119243923B2009EE65B /* Droplet+CoreDataClass.swift */; };
		F816E11C2439243B009EE65B /* Droplet+CoreDataProperties.swift in Sources */ = {isa = PBXBuildFile; fileRef = F816E11B2439243B009EE65B /* Droplet+CoreDataProperties.swift */; };
		F816E11E24392690009EE65B /* BluetoothPeripheralManager+CGMDropletTransmitterDelegate.swift in Sources */ = {isa = PBXBuildFile; fileRef = F816E11D24392690009EE65B /* BluetoothPeripheralManager+CGMDropletTransmitterDelegate.swift */; };
		F816E12124392D40009EE65B /* DropletBluetoothPeripheralViewModel.swift in Sources */ = {isa = PBXBuildFile; fileRef = F816E12024392D40009EE65B /* DropletBluetoothPeripheralViewModel.swift */; };
		F816E1242439DB63009EE65B /* DexcomG4+BluetoothPeripheral.swift in Sources */ = {isa = PBXBuildFile; fileRef = F816E1232439DB63009EE65B /* DexcomG4+BluetoothPeripheral.swift */; };
		F816E1282439DE55009EE65B /* CGMDexomG4TransmitterDelegate.swift in Sources */ = {isa = PBXBuildFile; fileRef = F816E1272439DE55009EE65B /* CGMDexomG4TransmitterDelegate.swift */; };
		F816E12A2439DF3A009EE65B /* DexcomG4+CoreDataClass.swift in Sources */ = {isa = PBXBuildFile; fileRef = F816E1292439DF3A009EE65B /* DexcomG4+CoreDataClass.swift */; };
		F816E12C2439DFBA009EE65B /* DexcomG4+CoreDataProperties.swift in Sources */ = {isa = PBXBuildFile; fileRef = F816E12B2439DFBA009EE65B /* DexcomG4+CoreDataProperties.swift */; };
		F816E12E2439E06E009EE65B /* BluetoothPeripheralManager+CGMDexcomG4TransmitterDelegate.swift in Sources */ = {isa = PBXBuildFile; fileRef = F816E12D2439E06E009EE65B /* BluetoothPeripheralManager+CGMDexcomG4TransmitterDelegate.swift */; };
		F816E1312439E2DD009EE65B /* DexcomG4BluetoothPeripheralViewModel.swift in Sources */ = {isa = PBXBuildFile; fileRef = F816E1302439E2DD009EE65B /* DexcomG4BluetoothPeripheralViewModel.swift */; };
		F8177023248CF78300AA3600 /* LibreSensorType.swift in Sources */ = {isa = PBXBuildFile; fileRef = F8177022248CF78300AA3600 /* LibreSensorType.swift */; };
		F8177025248ED4DE00AA3600 /* Libre1DerivedAlgorithmParameters.swift in Sources */ = {isa = PBXBuildFile; fileRef = F8177024248ED4DE00AA3600 /* Libre1DerivedAlgorithmParameters.swift */; };
		F81D6D4822BD5F62005EFAE2 /* DexcomShareUploadManager.swift in Sources */ = {isa = PBXBuildFile; fileRef = F81D6D4722BD5F62005EFAE2 /* DexcomShareUploadManager.swift */; };
		F81D6D4E22BFC762005EFAE2 /* TextsDexcomShareTestResult.swift in Sources */ = {isa = PBXBuildFile; fileRef = F81D6D4D22BFC762005EFAE2 /* TextsDexcomShareTestResult.swift */; };
		F81D6D5222C27F18005EFAE2 /* BgReading+DexcomShare.swift in Sources */ = {isa = PBXBuildFile; fileRef = F81D6D5122C27F18005EFAE2 /* BgReading+DexcomShare.swift */; };
		F81F370325C1583400520946 /* WatlaaView.strings in Resources */ = {isa = PBXBuildFile; fileRef = F81F370525C1583400520946 /* WatlaaView.strings */; };
		F81F370825C1584A00520946 /* LibreStates.strings in Resources */ = {isa = PBXBuildFile; fileRef = F81F370A25C1584A00520946 /* LibreStates.strings */; };
		F81F9FF822861E6D0028C70F /* KeyValueObserverTimeKeeper.swift in Sources */ = {isa = PBXBuildFile; fileRef = F81F9FF722861E6D0028C70F /* KeyValueObserverTimeKeeper.swift */; };
		F81F9FFC2288C7530028C70F /* NewAlertSettingsViewController.swift in Sources */ = {isa = PBXBuildFile; fileRef = F81F9FFB2288C7530028C70F /* NewAlertSettingsViewController.swift */; };
		F81FA0002289E4990028C70F /* AlertSettingsViewControllerData.swift in Sources */ = {isa = PBXBuildFile; fileRef = F81F9FFF2289E4990028C70F /* AlertSettingsViewControllerData.swift */; };
		F81FA006228E09D40028C70F /* TextsCalibration.swift in Sources */ = {isa = PBXBuildFile; fileRef = F81FA005228E09D40028C70F /* TextsCalibration.swift */; };
		F81FA00A228F53680028C70F /* TextsHomeView.swift in Sources */ = {isa = PBXBuildFile; fileRef = F81FA009228F53680028C70F /* TextsHomeView.swift */; };
		F821CF56229BF43A005C1E43 /* AlertKind.swift in Sources */ = {isa = PBXBuildFile; fileRef = F821CF49229BF43A005C1E43 /* AlertKind.swift */; };
		F821CF57229BF43A005C1E43 /* SnoozeParameters.swift in Sources */ = {isa = PBXBuildFile; fileRef = F821CF4A229BF43A005C1E43 /* SnoozeParameters.swift */; };
		F821CF58229BF43A005C1E43 /* AlertManager.swift in Sources */ = {isa = PBXBuildFile; fileRef = F821CF4B229BF43A005C1E43 /* AlertManager.swift */; };
		F821CF5A229BF43A005C1E43 /* CoreDataManager.swift in Sources */ = {isa = PBXBuildFile; fileRef = F821CF4E229BF43A005C1E43 /* CoreDataManager.swift */; };
		F821CF5D229BF43A005C1E43 /* NSDateFormatter.swift in Sources */ = {isa = PBXBuildFile; fileRef = F821CF52229BF43A005C1E43 /* NSDateFormatter.swift */; };
		F821CF5E229BF43A005C1E43 /* BgReading+NightScout.swift in Sources */ = {isa = PBXBuildFile; fileRef = F821CF53229BF43A005C1E43 /* BgReading+NightScout.swift */; };
		F821CF5F229BF43A005C1E43 /* ApplicationManager.swift in Sources */ = {isa = PBXBuildFile; fileRef = F821CF55229BF43A005C1E43 /* ApplicationManager.swift */; };
		F821CF61229BF4A2005C1E43 /* NightScoutUploadManager.swift in Sources */ = {isa = PBXBuildFile; fileRef = F821CF60229BF4A2005C1E43 /* NightScoutUploadManager.swift */; };
		F821CF66229EE68B005C1E43 /* NightScoutFollowManager.swift in Sources */ = {isa = PBXBuildFile; fileRef = F821CF65229EE68B005C1E43 /* NightScoutFollowManager.swift */; };
		F821CF6B229FC22D005C1E43 /* Endpoint.swift in Sources */ = {isa = PBXBuildFile; fileRef = F821CF6A229FC22D005C1E43 /* Endpoint.swift */; };
		F821CF6F229FC280005C1E43 /* Endpoint+NightScout.swift in Sources */ = {isa = PBXBuildFile; fileRef = F821CF6E229FC280005C1E43 /* Endpoint+NightScout.swift */; };
		F821CF7B22A1D359005C1E43 /* NightScoutFollowerDelegate.swift in Sources */ = {isa = PBXBuildFile; fileRef = F821CF7A22A1D359005C1E43 /* NightScoutFollowerDelegate.swift */; };
		F821CF7D22A46CDD005C1E43 /* 1-millisecond-of-silence.mp3 in Resources */ = {isa = PBXBuildFile; fileRef = F821CF7C22A46CDD005C1E43 /* 1-millisecond-of-silence.mp3 */; };
		F821CF7F22A4EDCF005C1E43 /* 20ms-of-silence.caf in Resources */ = {isa = PBXBuildFile; fileRef = F821CF7E22A4EDCF005C1E43 /* 20ms-of-silence.caf */; };
		F821CF8122A5C814005C1E43 /* RepeatingTimer.swift in Sources */ = {isa = PBXBuildFile; fileRef = F821CF8022A5C814005C1E43 /* RepeatingTimer.swift */; };
		F821CF8E22AB090C005C1E43 /* DatePickerViewController.swift in Sources */ = {isa = PBXBuildFile; fileRef = F821CF8D22AB090C005C1E43 /* DatePickerViewController.swift */; };
		F821CF9022AB1068005C1E43 /* DatePickerViewData.swift in Sources */ = {isa = PBXBuildFile; fileRef = F821CF8F22AB1068005C1E43 /* DatePickerViewData.swift */; };
		F821CF9522ADB0D7005C1E43 /* HealthKitManager.swift in Sources */ = {isa = PBXBuildFile; fileRef = F821CF9422ADB0D7005C1E43 /* HealthKitManager.swift */; };
		F821CF9722AE589E005C1E43 /* HealthKit.framework in Frameworks */ = {isa = PBXBuildFile; fileRef = F821CF9622AE589E005C1E43 /* HealthKit.framework */; };
		F821CF9D22AEF483005C1E43 /* BGReadingSpeaker.swift in Sources */ = {isa = PBXBuildFile; fileRef = F821CF9C22AEF483005C1E43 /* BGReadingSpeaker.swift */; };
		F82436FC24BE014000BED341 /* TextsLibreStates.swift in Sources */ = {isa = PBXBuildFile; fileRef = F82436FB24BE014000BED341 /* TextsLibreStates.swift */; };
		F824376A24CB7A9800BED341 /* Martian_Gun.caf in Resources */ = {isa = PBXBuildFile; fileRef = F82436FF24CB7A7F00BED341 /* Martian_Gun.caf */; };
		F824376B24CB7A9800BED341 /* Thunder_Sound_FX.caf in Resources */ = {isa = PBXBuildFile; fileRef = F824370024CB7A8000BED341 /* Thunder_Sound_FX.caf */; };
		F824376C24CB7A9800BED341 /* Chimes_Glassy.caf in Resources */ = {isa = PBXBuildFile; fileRef = F824370124CB7A8000BED341 /* Chimes_Glassy.caf */; };
		F824376D24CB7A9800BED341 /* Time_Has_Come.caf in Resources */ = {isa = PBXBuildFile; fileRef = F824370224CB7A8000BED341 /* Time_Has_Come.caf */; };
		F824376E24CB7A9800BED341 /* Burglar_Alarm_Siren_1.caf in Resources */ = {isa = PBXBuildFile; fileRef = F824370324CB7A8000BED341 /* Burglar_Alarm_Siren_1.caf */; };
		F824376F24CB7A9800BED341 /* Ambulance.caf in Resources */ = {isa = PBXBuildFile; fileRef = F824370424CB7A8100BED341 /* Ambulance.caf */; };
		F824377024CB7A9800BED341 /* Siri_Alert_Urgent_Low_Glucose.caf in Resources */ = {isa = PBXBuildFile; fileRef = F824370524CB7A8100BED341 /* Siri_Alert_Urgent_Low_Glucose.caf */; };
		F824377124CB7A9800BED341 /* Indeed.caf in Resources */ = {isa = PBXBuildFile; fileRef = F824370624CB7A8200BED341 /* Indeed.caf */; };
		F824377224CB7A9800BED341 /* Ending_Reached.caf in Resources */ = {isa = PBXBuildFile; fileRef = F824370724CB7A8300BED341 /* Ending_Reached.caf */; };
		F824377324CB7A9800BED341 /* Store_Door_Chime.caf in Resources */ = {isa = PBXBuildFile; fileRef = F824370824CB7A8300BED341 /* Store_Door_Chime.caf */; };
		F824377424CB7A9800BED341 /* Cartoon_Siren.caf in Resources */ = {isa = PBXBuildFile; fileRef = F824370924CB7A8300BED341 /* Cartoon_Siren.caf */; };
		F824377524CB7A9800BED341 /* Big_Clock_Ticking.caf in Resources */ = {isa = PBXBuildFile; fileRef = F824370A24CB7A8300BED341 /* Big_Clock_Ticking.caf */; };
		F824377624CB7A9800BED341 /* Siri_Glucose_Dropping_Fast.caf in Resources */ = {isa = PBXBuildFile; fileRef = F824370B24CB7A8300BED341 /* Siri_Glucose_Dropping_Fast.caf */; };
		F824377724CB7A9800BED341 /* Siri_Urgent_Low_Glucose.caf in Resources */ = {isa = PBXBuildFile; fileRef = F824370C24CB7A8300BED341 /* Siri_Urgent_Low_Glucose.caf */; };
		F824377824CB7A9800BED341 /* Sci-Fi_Alarm_Loop_2.caf in Resources */ = {isa = PBXBuildFile; fileRef = F824370D24CB7A8300BED341 /* Sci-Fi_Alarm_Loop_2.caf */; };
		F824377924CB7A9800BED341 /* Sci-Fi_Alarm_Loop_3.caf in Resources */ = {isa = PBXBuildFile; fileRef = F824370E24CB7A8400BED341 /* Sci-Fi_Alarm_Loop_3.caf */; };
		F824377A24CB7A9800BED341 /* Sci-Fi_Spaceship_Message.caf in Resources */ = {isa = PBXBuildFile; fileRef = F824370F24CB7A8400BED341 /* Sci-Fi_Spaceship_Message.caf */; };
		F824377B24CB7A9800BED341 /* Emergency_Alarm.caf in Resources */ = {isa = PBXBuildFile; fileRef = F824371024CB7A8400BED341 /* Emergency_Alarm.caf */; };
		F824377C24CB7A9800BED341 /* Machine_Charge.caf in Resources */ = {isa = PBXBuildFile; fileRef = F824371124CB7A8400BED341 /* Machine_Charge.caf */; };
		F824377D24CB7A9800BED341 /* Open_Your_Eyes_And_See.caf in Resources */ = {isa = PBXBuildFile; fileRef = F824371224CB7A8400BED341 /* Open_Your_Eyes_And_See.caf */; };
		F824377E24CB7A9800BED341 /* Sci-Fi_Warning.caf in Resources */ = {isa = PBXBuildFile; fileRef = F824371324CB7A8400BED341 /* Sci-Fi_Warning.caf */; };
		F824377F24CB7A9800BED341 /* Sci-Fi_Alarm.caf in Resources */ = {isa = PBXBuildFile; fileRef = F824371424CB7A8500BED341 /* Sci-Fi_Alarm.caf */; };
		F824378024CB7A9800BED341 /* Sci-Fi_Alarm_Loop_4.caf in Resources */ = {isa = PBXBuildFile; fileRef = F824371524CB7A8500BED341 /* Sci-Fi_Alarm_Loop_4.caf */; };
		F824378124CB7A9800BED341 /* Cartoon_Uh_Oh.caf in Resources */ = {isa = PBXBuildFile; fileRef = F824371624CB7A8500BED341 /* Cartoon_Uh_Oh.caf */; };
		F824378224CB7A9900BED341 /* Cartoon_Villain_Horns.caf in Resources */ = {isa = PBXBuildFile; fileRef = F824371724CB7A8500BED341 /* Cartoon_Villain_Horns.caf */; };
		F824378324CB7A9900BED341 /* Tornado_Siren.caf in Resources */ = {isa = PBXBuildFile; fileRef = F824371824CB7A8600BED341 /* Tornado_Siren.caf */; };
		F824378424CB7A9900BED341 /* Early_Sunrise.caf in Resources */ = {isa = PBXBuildFile; fileRef = F824371924CB7A8600BED341 /* Early_Sunrise.caf */; };
		F824378524CB7A9900BED341 /* Siri_Low_Glucose.caf in Resources */ = {isa = PBXBuildFile; fileRef = F824371A24CB7A8600BED341 /* Siri_Low_Glucose.caf */; };
		F824378624CB7A9900BED341 /* Alien_Siren.caf in Resources */ = {isa = PBXBuildFile; fileRef = F824371B24CB7A8600BED341 /* Alien_Siren.caf */; };
		F824378724CB7A9900BED341 /* Ghost_Hover.caf in Resources */ = {isa = PBXBuildFile; fileRef = F824371C24CB7A8700BED341 /* Ghost_Hover.caf */; };
		F824378824CB7A9900BED341 /* Insistently.caf in Resources */ = {isa = PBXBuildFile; fileRef = F824371D24CB7A8700BED341 /* Insistently.caf */; };
		F824378924CB7A9900BED341 /* Soft_Warm_Airy_Optimistic.caf in Resources */ = {isa = PBXBuildFile; fileRef = F824371E24CB7A8700BED341 /* Soft_Warm_Airy_Optimistic.caf */; };
		F824378A24CB7A9900BED341 /* Two_Turtle_Doves.caf in Resources */ = {isa = PBXBuildFile; fileRef = F824371F24CB7A8700BED341 /* Two_Turtle_Doves.caf */; };
		F824378B24CB7A9900BED341 /* Fly.caf in Resources */ = {isa = PBXBuildFile; fileRef = F824372024CB7A8800BED341 /* Fly.caf */; };
		F824378C24CB7A9900BED341 /* Marimba_Descend.caf in Resources */ = {isa = PBXBuildFile; fileRef = F824372124CB7A8800BED341 /* Marimba_Descend.caf */; };
		F824378D24CB7A9900BED341 /* Soft_Warm_Airy_Reassuring.caf in Resources */ = {isa = PBXBuildFile; fileRef = F824372224CB7A8800BED341 /* Soft_Warm_Airy_Reassuring.caf */; };
		F824378E24CB7A9900BED341 /* Win_Gain.caf in Resources */ = {isa = PBXBuildFile; fileRef = F824372324CB7A8900BED341 /* Win_Gain.caf */; };
		F824378F24CB7A9900BED341 /* Siri_Alert_Glucose_Rising_Fast.caf in Resources */ = {isa = PBXBuildFile; fileRef = F824372424CB7A8A00BED341 /* Siri_Alert_Glucose_Rising_Fast.caf */; };
		F824379024CB7A9900BED341 /* CSFX-2_Alarm.caf in Resources */ = {isa = PBXBuildFile; fileRef = F824372524CB7A8A00BED341 /* CSFX-2_Alarm.caf */; };
		F824379124CB7A9900BED341 /* Sci-Fi_Computer_Console_Alarm.caf in Resources */ = {isa = PBXBuildFile; fileRef = F824372624CB7A8A00BED341 /* Sci-Fi_Computer_Console_Alarm.caf */; };
		F824379224CB7A9900BED341 /* Unpaved.caf in Resources */ = {isa = PBXBuildFile; fileRef = F824372724CB7A8A00BED341 /* Unpaved.caf */; };
		F824379324CB7A9900BED341 /* Martian_Scanner.caf in Resources */ = {isa = PBXBuildFile; fileRef = F824372824CB7A8B00BED341 /* Martian_Scanner.caf */; };
		F824379424CB7A9900BED341 /* Cartoon_Ascend_Then_Descend.caf in Resources */ = {isa = PBXBuildFile; fileRef = F824372924CB7A8B00BED341 /* Cartoon_Ascend_Then_Descend.caf */; };
		F824379524CB7A9900BED341 /* Pager_Beeps.caf in Resources */ = {isa = PBXBuildFile; fileRef = F824372A24CB7A8B00BED341 /* Pager_Beeps.caf */; };
		F824379624CB7A9900BED341 /* Oringz.caf in Resources */ = {isa = PBXBuildFile; fileRef = F824372B24CB7A8B00BED341 /* Oringz.caf */; };
		F824379724CB7A9900BED341 /* Siri_Transmitter_Battery_Low.caf in Resources */ = {isa = PBXBuildFile; fileRef = F824372C24CB7A8C00BED341 /* Siri_Transmitter_Battery_Low.caf */; };
		F824379824CB7A9900BED341 /* Not_Kiddin.caf in Resources */ = {isa = PBXBuildFile; fileRef = F824372D24CB7A8C00BED341 /* Not_Kiddin.caf */; };
		F824379924CB7A9900BED341 /* Magical_Twinkle.caf in Resources */ = {isa = PBXBuildFile; fileRef = F824372E24CB7A8C00BED341 /* Magical_Twinkle.caf */; };
		F824379A24CB7A9900BED341 /* Siri_Alert_Device_Muted.caf in Resources */ = {isa = PBXBuildFile; fileRef = F824372F24CB7A8C00BED341 /* Siri_Alert_Device_Muted.caf */; };
		F824379B24CB7A9900BED341 /* Sci-Fi_Console_Alarm.caf in Resources */ = {isa = PBXBuildFile; fileRef = F824373024CB7A8D00BED341 /* Sci-Fi_Console_Alarm.caf */; };
		F824379C24CB7A9900BED341 /* Wrong_Answer.caf in Resources */ = {isa = PBXBuildFile; fileRef = F824373124CB7A8D00BED341 /* Wrong_Answer.caf */; };
		F824379D24CB7A9900BED341 /* Alarm_Buzzer.caf in Resources */ = {isa = PBXBuildFile; fileRef = F824373224CB7A8D00BED341 /* Alarm_Buzzer.caf */; };
		F824379E24CB7A9900BED341 /* Hell_Yeah_Somewhat_Calmer.caf in Resources */ = {isa = PBXBuildFile; fileRef = F824373324CB7A8D00BED341 /* Hell_Yeah_Somewhat_Calmer.caf */; };
		F824379F24CB7A9900BED341 /* Sci-Fi_Incoming_Message_Alert.caf in Resources */ = {isa = PBXBuildFile; fileRef = F824373424CB7A8D00BED341 /* Sci-Fi_Incoming_Message_Alert.caf */; };
		F82437A024CB7A9900BED341 /* Siri_Missed_Readings.caf in Resources */ = {isa = PBXBuildFile; fileRef = F824373524CB7A8D00BED341 /* Siri_Missed_Readings.caf */; };
		F82437A124CB7A9900BED341 /* Jingle_All_The_Way.caf in Resources */ = {isa = PBXBuildFile; fileRef = F824373624CB7A8E00BED341 /* Jingle_All_The_Way.caf */; };
		F82437A224CB7A9900BED341 /* Sci-Fi_Eerie_Alarm.caf in Resources */ = {isa = PBXBuildFile; fileRef = F824373724CB7A8E00BED341 /* Sci-Fi_Eerie_Alarm.caf */; };
		F82437A324CB7A9900BED341 /* Siri_Alert_Glucose_Dropping_Fast.caf in Resources */ = {isa = PBXBuildFile; fileRef = F824373824CB7A8E00BED341 /* Siri_Alert_Glucose_Dropping_Fast.caf */; };
		F82437A424CB7A9900BED341 /* Alert_Tone_Ringtone_1.caf in Resources */ = {isa = PBXBuildFile; fileRef = F824373924CB7A8E00BED341 /* Alert_Tone_Ringtone_1.caf */; };
		F82437A524CB7A9900BED341 /* Cartoon_Machine_Clumsy_Loop.caf in Resources */ = {isa = PBXBuildFile; fileRef = F824373A24CB7A8E00BED341 /* Cartoon_Machine_Clumsy_Loop.caf */; };
		F82437A624CB7A9900BED341 /* Siri_Glucose_Rising_Fast.caf in Resources */ = {isa = PBXBuildFile; fileRef = F824373B24CB7A8F00BED341 /* Siri_Glucose_Rising_Fast.caf */; };
		F82437A724CB7A9900BED341 /* Alarm_Clock.caf in Resources */ = {isa = PBXBuildFile; fileRef = F824373C24CB7A8F00BED341 /* Alarm_Clock.caf */; };
		F82437A824CB7A9900BED341 /* Sunny.caf in Resources */ = {isa = PBXBuildFile; fileRef = F824373D24CB7A8F00BED341 /* Sunny.caf */; };
		F82437A924CB7A9900BED341 /* Wake_Up_Will_You.caf in Resources */ = {isa = PBXBuildFile; fileRef = F824373E24CB7A8F00BED341 /* Wake_Up_Will_You.caf */; };
		F82437AA24CB7A9900BED341 /* Discreet.caf in Resources */ = {isa = PBXBuildFile; fileRef = F824373F24CB7A8F00BED341 /* Discreet.caf */; };
		F82437AB24CB7A9900BED341 /* Emergency_Alarm_Siren.caf in Resources */ = {isa = PBXBuildFile; fileRef = F824374024CB7A8F00BED341 /* Emergency_Alarm_Siren.caf */; };
		F82437AC24CB7A9900BED341 /* Siri_Alert_Calibration_Needed.caf in Resources */ = {isa = PBXBuildFile; fileRef = F824374124CB7A9000BED341 /* Siri_Alert_Calibration_Needed.caf */; };
		F82437AD24CB7A9900BED341 /* Laser_Shoot.caf in Resources */ = {isa = PBXBuildFile; fileRef = F824374224CB7A9000BED341 /* Laser_Shoot.caf */; };
		F82437AE24CB7A9900BED341 /* Cell_Phone_Ring_Tone.caf in Resources */ = {isa = PBXBuildFile; fileRef = F824374324CB7A9000BED341 /* Cell_Phone_Ring_Tone.caf */; };
		F82437AF24CB7A9900BED341 /* Siri_Alert_Urgent_High_Glucose.caf in Resources */ = {isa = PBXBuildFile; fileRef = F824374424CB7A9100BED341 /* Siri_Alert_Urgent_High_Glucose.caf */; };
		F82437B024CB7A9900BED341 /* In_A_Hurry.caf in Resources */ = {isa = PBXBuildFile; fileRef = F824374524CB7A9100BED341 /* In_A_Hurry.caf */; };
		F82437B124CB7A9900BED341 /* Nightguard.caf in Resources */ = {isa = PBXBuildFile; fileRef = F824374624CB7A9100BED341 /* Nightguard.caf */; };
		F82437B224CB7A9900BED341 /* Burglar_Alarm_Siren_2.caf in Resources */ = {isa = PBXBuildFile; fileRef = F824374724CB7A9100BED341 /* Burglar_Alarm_Siren_2.caf */; };
		F82437B324CB7A9900BED341 /* Rush.caf in Resources */ = {isa = PBXBuildFile; fileRef = F824374824CB7A9200BED341 /* Rush.caf */; };
		F82437B424CB7A9900BED341 /* Siri_Urgent_High_Glucose.caf in Resources */ = {isa = PBXBuildFile; fileRef = F824374924CB7A9200BED341 /* Siri_Urgent_High_Glucose.caf */; };
		F82437B524CB7A9900BED341 /* Alert_Tone_Busy.caf in Resources */ = {isa = PBXBuildFile; fileRef = F824374A24CB7A9200BED341 /* Alert_Tone_Busy.caf */; };
		F82437B624CB7A9900BED341 /* Rise_And_Shine.caf in Resources */ = {isa = PBXBuildFile; fileRef = F824374B24CB7A9200BED341 /* Rise_And_Shine.caf */; };
		F82437B724CB7A9900BED341 /* Cartoon_Tip_Toe_Sneaky_Walk.caf in Resources */ = {isa = PBXBuildFile; fileRef = F824374C24CB7A9300BED341 /* Cartoon_Tip_Toe_Sneaky_Walk.caf */; };
		F82437B824CB7A9900BED341 /* Cuckoo_Clock.caf in Resources */ = {isa = PBXBuildFile; fileRef = F824374D24CB7A9300BED341 /* Cuckoo_Clock.caf */; };
		F82437B924CB7A9900BED341 /* Siri_Alert_Transmitter_Battery_Low.caf in Resources */ = {isa = PBXBuildFile; fileRef = F824374E24CB7A9300BED341 /* Siri_Alert_Transmitter_Battery_Low.caf */; };
		F82437BA24CB7A9900BED341 /* Cartoon_Fail_Strings_Trumpet.caf in Resources */ = {isa = PBXBuildFile; fileRef = F824374F24CB7A9300BED341 /* Cartoon_Fail_Strings_Trumpet.caf */; };
		F82437BB24CB7A9900BED341 /* Sci-Fi_Alarm_Loop_1.caf in Resources */ = {isa = PBXBuildFile; fileRef = F824375024CB7A9300BED341 /* Sci-Fi_Alarm_Loop_1.caf */; };
		F82437BC24CB7A9900BED341 /* Siri_Device_Muted.caf in Resources */ = {isa = PBXBuildFile; fileRef = F824375124CB7A9400BED341 /* Siri_Device_Muted.caf */; };
		F82437BD24CB7A9900BED341 /* Sci-Fi_Spaceship_Warm_Up.caf in Resources */ = {isa = PBXBuildFile; fileRef = F824375224CB7A9400BED341 /* Sci-Fi_Spaceship_Warm_Up.caf */; };
		F82437BE24CB7A9900BED341 /* Cartoon_Dreamy_Glissando_Harp.caf in Resources */ = {isa = PBXBuildFile; fileRef = F824375324CB7A9400BED341 /* Cartoon_Dreamy_Glissando_Harp.caf */; };
		F82437BF24CB7A9900BED341 /* Good_Morning.caf in Resources */ = {isa = PBXBuildFile; fileRef = F824375424CB7A9400BED341 /* Good_Morning.caf */; };
		F82437C024CB7A9900BED341 /* Sci-Fi_Air_Raid_Alarm.caf in Resources */ = {isa = PBXBuildFile; fileRef = F824375524CB7A9400BED341 /* Sci-Fi_Air_Raid_Alarm.caf */; };
		F82437C124CB7A9900BED341 /* Emergency_Alarm_Carbon_Monoxide.caf in Resources */ = {isa = PBXBuildFile; fileRef = F824375624CB7A9500BED341 /* Emergency_Alarm_Carbon_Monoxide.caf */; };
		F82437C224CB7A9900BED341 /* Alert_Tone_Ringtone_2.caf in Resources */ = {isa = PBXBuildFile; fileRef = F824375724CB7A9500BED341 /* Alert_Tone_Ringtone_2.caf */; };
		F82437C324CB7A9900BED341 /* Metallic.caf in Resources */ = {isa = PBXBuildFile; fileRef = F824375824CB7A9500BED341 /* Metallic.caf */; };
		F82437C424CB7A9900BED341 /* Cartoon_Bounce_To_Ceiling.caf in Resources */ = {isa = PBXBuildFile; fileRef = F824375924CB7A9500BED341 /* Cartoon_Bounce_To_Ceiling.caf */; };
		F82437C524CB7A9900BED341 /* Marching_Heavy_Footed_Fat_Elephants.caf in Resources */ = {isa = PBXBuildFile; fileRef = F824375A24CB7A9500BED341 /* Marching_Heavy_Footed_Fat_Elephants.caf */; };
		F82437C624CB7A9900BED341 /* Siri_Alert_High_Glucose.caf in Resources */ = {isa = PBXBuildFile; fileRef = F824375B24CB7A9600BED341 /* Siri_Alert_High_Glucose.caf */; };
		F82437C724CB7A9900BED341 /* Siri_Calibration_Needed.caf in Resources */ = {isa = PBXBuildFile; fileRef = F824375C24CB7A9600BED341 /* Siri_Calibration_Needed.caf */; };
		F82437C824CB7A9900BED341 /* Siri_Alert_Missed_Readings.caf in Resources */ = {isa = PBXBuildFile; fileRef = F824375D24CB7A9600BED341 /* Siri_Alert_Missed_Readings.caf */; };
		F82437C924CB7A9900BED341 /* Computer_Magic.caf in Resources */ = {isa = PBXBuildFile; fileRef = F824375E24CB7A9700BED341 /* Computer_Magic.caf */; };
		F82437CA24CB7A9900BED341 /* Marimba_Flutter_or_Shake.caf in Resources */ = {isa = PBXBuildFile; fileRef = F824375F24CB7A9700BED341 /* Marimba_Flutter_or_Shake.caf */; };
		F82437CB24CB7A9900BED341 /* Orchestral_Horns.caf in Resources */ = {isa = PBXBuildFile; fileRef = F824376024CB7A9700BED341 /* Orchestral_Horns.caf */; };
		F82437CC24CB7A9900BED341 /* Analog_Watch_Alarm.caf in Resources */ = {isa = PBXBuildFile; fileRef = F824376124CB7A9700BED341 /* Analog_Watch_Alarm.caf */; };
		F82437CD24CB7A9900BED341 /* Dhol_Shuffleloop.caf in Resources */ = {isa = PBXBuildFile; fileRef = F824376224CB7A9700BED341 /* Dhol_Shuffleloop.caf */; };
		F82437CE24CB7A9900BED341 /* Cartoon_Ascend_Climb_Sneaky.caf in Resources */ = {isa = PBXBuildFile; fileRef = F824376324CB7A9700BED341 /* Cartoon_Ascend_Climb_Sneaky.caf */; };
		F82437CF24CB7A9900BED341 /* Siri_High_Glucose.caf in Resources */ = {isa = PBXBuildFile; fileRef = F824376424CB7A9800BED341 /* Siri_High_Glucose.caf */; };
		F82437D024CB7A9900BED341 /* Sci-Fi_Engine_Shut_Down.caf in Resources */ = {isa = PBXBuildFile; fileRef = F824376524CB7A9800BED341 /* Sci-Fi_Engine_Shut_Down.caf */; };
		F82437D124CB7A9900BED341 /* Signature_Corporate.caf in Resources */ = {isa = PBXBuildFile; fileRef = F824376624CB7A9800BED341 /* Signature_Corporate.caf */; };
		F82437D224CB7A9900BED341 /* Remembers_Me_Of_Asia.caf in Resources */ = {isa = PBXBuildFile; fileRef = F824376724CB7A9800BED341 /* Remembers_Me_Of_Asia.caf */; };
		F82437D324CB7A9900BED341 /* Soft_Marimba_Pad_Positive.caf in Resources */ = {isa = PBXBuildFile; fileRef = F824376824CB7A9800BED341 /* Soft_Marimba_Pad_Positive.caf */; };
		F82437D424CB7A9900BED341 /* Siri_Alert_Low_Glucose.caf in Resources */ = {isa = PBXBuildFile; fileRef = F824376924CB7A9800BED341 /* Siri_Alert_Low_Glucose.caf */; };
		F8252867243E50FE0067AF77 /* ConstantsLibre.swift in Sources */ = {isa = PBXBuildFile; fileRef = F8252866243E50FE0067AF77 /* ConstantsLibre.swift */; };
		F825286A2443AE190067AF77 /* DexcomG6BluetoothPeripheralViewModel.swift in Sources */ = {isa = PBXBuildFile; fileRef = F82528692443AE190067AF77 /* DexcomG6BluetoothPeripheralViewModel.swift */; };
		F825286C2443BEDC0067AF77 /* CGMG6TransmitterDelegate.swift in Sources */ = {isa = PBXBuildFile; fileRef = F825286B2443BEDC0067AF77 /* CGMG6TransmitterDelegate.swift */; };
		F825286E2443C1000067AF77 /* BluetoothPeripheralManager+CGMG6TransmitterDelegate.swift in Sources */ = {isa = PBXBuildFile; fileRef = F825286D2443C1000067AF77 /* BluetoothPeripheralManager+CGMG6TransmitterDelegate.swift */; };
		F8297F46238DC4AC00D74D66 /* BluetoothPeripheralManaging.swift in Sources */ = {isa = PBXBuildFile; fileRef = F8297F44238DC4AC00D74D66 /* BluetoothPeripheralManaging.swift */; };
		F8297F4E238DCAD800D74D66 /* BluetoothPeripheralsViewController.swift in Sources */ = {isa = PBXBuildFile; fileRef = F8297F4B238DCAD800D74D66 /* BluetoothPeripheralsViewController.swift */; };
		F8297F4F238DCAD800D74D66 /* BluetoothPeripheralNavigationController.swift in Sources */ = {isa = PBXBuildFile; fileRef = F8297F4C238DCAD800D74D66 /* BluetoothPeripheralNavigationController.swift */; };
		F8297F52238ECA3200D74D66 /* BluetoothPeripheralViewController.swift in Sources */ = {isa = PBXBuildFile; fileRef = F8297F51238ECA3200D74D66 /* BluetoothPeripheralViewController.swift */; };
		F8297F56238ED07700D74D66 /* BluetoothPeripheralManager.swift in Sources */ = {isa = PBXBuildFile; fileRef = F8297F55238ED07700D74D66 /* BluetoothPeripheralManager.swift */; };
		F8297F59238EE14E00D74D66 /* TextsBluetoothPeripheralsView.swift in Sources */ = {isa = PBXBuildFile; fileRef = F8297F57238EE14E00D74D66 /* TextsBluetoothPeripheralsView.swift */; };
		F8297F5A238EE14E00D74D66 /* TextsBluetoothPeripheralView.swift in Sources */ = {isa = PBXBuildFile; fileRef = F8297F58238EE14E00D74D66 /* TextsBluetoothPeripheralView.swift */; };
		F83098FE23AD3F84005741DF /* UITabBarController.swift in Sources */ = {isa = PBXBuildFile; fileRef = F83098FD23AD3F84005741DF /* UITabBarController.swift */; };
		F830990523B94ED7005741DF /* TimeScheduleViewController.swift in Sources */ = {isa = PBXBuildFile; fileRef = F830990423B94ED7005741DF /* TimeScheduleViewController.swift */; };
		F830991C23C2909E005741DF /* Watlaa+CoreDataClass.swift in Sources */ = {isa = PBXBuildFile; fileRef = F830991A23C2909E005741DF /* Watlaa+CoreDataClass.swift */; };
		F830991D23C2909E005741DF /* Watlaa+CoreDataProperties.swift in Sources */ = {isa = PBXBuildFile; fileRef = F830991B23C2909E005741DF /* Watlaa+CoreDataProperties.swift */; };
		F830992023C291E2005741DF /* WatlaaBluetoothTransmitter.swift in Sources */ = {isa = PBXBuildFile; fileRef = F830991F23C291E2005741DF /* WatlaaBluetoothTransmitter.swift */; };
		F830992323C291EE005741DF /* Watlaa+BluetoothPeripheral.swift in Sources */ = {isa = PBXBuildFile; fileRef = F830992223C291EE005741DF /* Watlaa+BluetoothPeripheral.swift */; };
		F830992823C32A13005741DF /* TextsWatlaaView.swift in Sources */ = {isa = PBXBuildFile; fileRef = F830992723C32A13005741DF /* TextsWatlaaView.swift */; };
		F830993023C928E0005741DF /* WatlaaBluetoothTransmitterDelegate.swift in Sources */ = {isa = PBXBuildFile; fileRef = F830992F23C928E0005741DF /* WatlaaBluetoothTransmitterDelegate.swift */; };
		F856CE5B22EDC8E50083E436 /* ConstantsBluetoothPairing.swift in Sources */ = {isa = PBXBuildFile; fileRef = F856CE5A22EDC8E50083E436 /* ConstantsBluetoothPairing.swift */; };
		F857A32A253E2D9E00951BB2 /* LibreAlgorithmThresholds.swift in Sources */ = {isa = PBXBuildFile; fileRef = F857A329253E2D9E00951BB2 /* LibreAlgorithmThresholds.swift */; };
		F857A334253F6A7600951BB2 /* LibreCalibrationInfo.swift in Sources */ = {isa = PBXBuildFile; fileRef = F857A333253F6A7500951BB2 /* LibreCalibrationInfo.swift */; };
		F858CCED25AE4CD100786B91 /* LibreOOPWebError.swift in Sources */ = {isa = PBXBuildFile; fileRef = F858CCEC25AE4CD100786B91 /* LibreOOPWebError.swift */; };
		F85DC2ED21CFE2F500B9F74A /* BgReading+CoreDataProperties.swift in Sources */ = {isa = PBXBuildFile; fileRef = F85DC2E721CFE2F500B9F74A /* BgReading+CoreDataProperties.swift */; };
		F85DC2EF21CFE2F500B9F74A /* Sensor+CoreDataProperties.swift in Sources */ = {isa = PBXBuildFile; fileRef = F85DC2E921CFE2F500B9F74A /* Sensor+CoreDataProperties.swift */; };
		F85DC2F321CFE3D400B9F74A /* Calibration+CoreDataClass.swift in Sources */ = {isa = PBXBuildFile; fileRef = F85DC2F021CFE3D400B9F74A /* Calibration+CoreDataClass.swift */; };
		F85DC2F421CFE3D400B9F74A /* Sensor+CoreDataClass.swift in Sources */ = {isa = PBXBuildFile; fileRef = F85DC2F121CFE3D400B9F74A /* Sensor+CoreDataClass.swift */; };
		F85DC2F521CFE3D400B9F74A /* BgReading+CoreDataClass.swift in Sources */ = {isa = PBXBuildFile; fileRef = F85DC2F221CFE3D400B9F74A /* BgReading+CoreDataClass.swift */; };
		F85FB769255DE14600D1C39E /* ConstantsLibreSmoothing.swift in Sources */ = {isa = PBXBuildFile; fileRef = F85FB768255DE14600D1C39E /* ConstantsLibreSmoothing.swift */; };
		F85FF39125288870004E6FF1 /* HouseKeeper.swift in Sources */ = {isa = PBXBuildFile; fileRef = F85FF39025288870004E6FF1 /* HouseKeeper.swift */; };
		F85FF3C4252D0C32004E6FF1 /* xdrip.xcdatamodeld in Sources */ = {isa = PBXBuildFile; fileRef = F85FF3C2252D0C32004E6FF1 /* xdrip.xcdatamodeld */; };
		F85FF3CD252F9FD7004E6FF1 /* SnoozeParameters+CoreDataProperties.swift in Sources */ = {isa = PBXBuildFile; fileRef = F85FF3CC252F9FD7004E6FF1 /* SnoozeParameters+CoreDataProperties.swift */; };
		F85FF3D1252F9FF9004E6FF1 /* SnoozeParameters+CoreDataClass.swift in Sources */ = {isa = PBXBuildFile; fileRef = F85FF3D0252F9FF9004E6FF1 /* SnoozeParameters+CoreDataClass.swift */; };
		F85FF3D7252FB1C0004E6FF1 /* SnoozeParametersAccessor.swift in Sources */ = {isa = PBXBuildFile; fileRef = F85FF3D6252FB1C0004E6FF1 /* SnoozeParametersAccessor.swift */; };
		F867E2612252ADAB000FD265 /* Calibration+CoreDataProperties.swift in Sources */ = {isa = PBXBuildFile; fileRef = F867E25D2252ADAB000FD265 /* Calibration+CoreDataProperties.swift */; };
		F8691888239CEEFA0065B607 /* BluetoothPeripheralViewModel.swift in Sources */ = {isa = PBXBuildFile; fileRef = F8691887239CEEFA0065B607 /* BluetoothPeripheralViewModel.swift */; };
		F869188C23A044340065B607 /* TextsM5StackView.swift in Sources */ = {isa = PBXBuildFile; fileRef = F869188B23A044340065B607 /* TextsM5StackView.swift */; };
		F870D3D325126A49008967B0 /* NotificationCenter.framework in Frameworks */ = {isa = PBXBuildFile; fileRef = F870D3D225126A49008967B0 /* NotificationCenter.framework */; };
		F870D3D625126A49008967B0 /* TodayViewController.swift in Sources */ = {isa = PBXBuildFile; fileRef = F870D3D525126A49008967B0 /* TodayViewController.swift */; };
		F870D3D925126A49008967B0 /* MainInterface.storyboard in Resources */ = {isa = PBXBuildFile; fileRef = F870D3D725126A49008967B0 /* MainInterface.storyboard */; };
		F870D3DD25126A49008967B0 /* xDrip4iOS.appex in Embed App Extensions */ = {isa = PBXBuildFile; fileRef = F870D3D125126A49008967B0 /* xDrip4iOS.appex */; settings = {ATTRIBUTES = (RemoveHeadersOnCopy, ); }; };
		F870D3EA25129C43008967B0 /* Glucose+GlucoseKit.swift in Sources */ = {isa = PBXBuildFile; fileRef = F870D3E925129C43008967B0 /* Glucose+GlucoseKit.swift */; };
		F870D3EC25129FC2008967B0 /* XDripClient.swift in Sources */ = {isa = PBXBuildFile; fileRef = F870D3EB25129FC2008967B0 /* XDripClient.swift */; };
		F870D3EE2513B786008967B0 /* Trace.swift in Sources */ = {isa = PBXBuildFile; fileRef = F870D3ED2513B786008967B0 /* Trace.swift */; };
		F878FA7D2405B3CF00BC6DA6 /* BluetoothPeripheralManager+CGMBubbleTransmitterDelegate.swift in Sources */ = {isa = PBXBuildFile; fileRef = F878FA7C2405B3CF00BC6DA6 /* BluetoothPeripheralManager+CGMBubbleTransmitterDelegate.swift */; };
		F8797CEA255B43960033956B /* GlucoseData+Smoothable.swift in Sources */ = {isa = PBXBuildFile; fileRef = F8797CE9255B43960033956B /* GlucoseData+Smoothable.swift */; };
		F889CB6F236D84AC00A81068 /* M5StackView.strings in Resources */ = {isa = PBXBuildFile; fileRef = F889CB71236D84AC00A81068 /* M5StackView.strings */; };
		F890E07A247687AE008FB2EC /* URL.swift in Sources */ = {isa = PBXBuildFile; fileRef = F890E079247687AE008FB2EC /* URL.swift */; };
		F897AAF92200F2D200CDDD10 /* CBPeripheralState.swift in Sources */ = {isa = PBXBuildFile; fileRef = F897AAF82200F2D200CDDD10 /* CBPeripheralState.swift */; };
		F897AAFB2201018800CDDD10 /* String.swift in Sources */ = {isa = PBXBuildFile; fileRef = F897AAFA2201018800CDDD10 /* String.swift */; };
		F897E24B23FC86CF0075E0E8 /* CGMG5TransmitterDelegate.swift in Sources */ = {isa = PBXBuildFile; fileRef = F897E24A23FC86CF0075E0E8 /* CGMG5TransmitterDelegate.swift */; };
		F897E25023FC871C0075E0E8 /* BluetoothPeripheralManager+CGMG5TransmitterDelegate.swift in Sources */ = {isa = PBXBuildFile; fileRef = F897E24C23FC871C0075E0E8 /* BluetoothPeripheralManager+CGMG5TransmitterDelegate.swift */; };
		F897E25123FC871C0075E0E8 /* BluetoothPeripheralManager+M5StackBluetoothTransmitterDelegate.swift in Sources */ = {isa = PBXBuildFile; fileRef = F897E24D23FC871C0075E0E8 /* BluetoothPeripheralManager+M5StackBluetoothTransmitterDelegate.swift */; };
		F897E25223FC871C0075E0E8 /* BluetoothPeripheralManager+BluetoothTransmitterDelegate.swift in Sources */ = {isa = PBXBuildFile; fileRef = F897E24E23FC871C0075E0E8 /* BluetoothPeripheralManager+BluetoothTransmitterDelegate.swift */; };
		F897E25323FC871C0075E0E8 /* BluetoothPeripheralManager+WatlaaBluetoothTransmitterDelegate.swift in Sources */ = {isa = PBXBuildFile; fileRef = F897E24F23FC871C0075E0E8 /* BluetoothPeripheralManager+WatlaaBluetoothTransmitterDelegate.swift */; };
		F898EDEA233F53BF00BFB79B /* UIButton.swift in Sources */ = {isa = PBXBuildFile; fileRef = F898EDE9233F53BF00BFB79B /* UIButton.swift */; };
		F898EDEC233F549100BFB79B /* UIBarButtonItem.swift in Sources */ = {isa = PBXBuildFile; fileRef = F898EDEB233F549100BFB79B /* UIBarButtonItem.swift */; };
		F898EDF2234A8A0500BFB79B /* UInt8.swift in Sources */ = {isa = PBXBuildFile; fileRef = F898EDF1234A8A0500BFB79B /* UInt8.swift */; };
		F898EDF4234A8A3200BFB79B /* UInt16.swift in Sources */ = {isa = PBXBuildFile; fileRef = F898EDF3234A8A3200BFB79B /* UInt16.swift */; };
		F898EDF6234A8A5700BFB79B /* UInt32.swift in Sources */ = {isa = PBXBuildFile; fileRef = F898EDF5234A8A5700BFB79B /* UInt32.swift */; };
		F8A1584D22ECA445007F5B5D /* SettingsViewDevelopmentSettingsViewModel.swift in Sources */ = {isa = PBXBuildFile; fileRef = F8A1584C22ECA445007F5B5D /* SettingsViewDevelopmentSettingsViewModel.swift */; };
		F8A1584F22ECB281007F5B5D /* SettingsViewInfoViewModel.swift in Sources */ = {isa = PBXBuildFile; fileRef = F8A1584E22ECB281007F5B5D /* SettingsViewInfoViewModel.swift */; };
		F8A1585122EDB597007F5B5D /* ConstantsBGGraphBuilder.swift in Sources */ = {isa = PBXBuildFile; fileRef = F8A1585022EDB597007F5B5D /* ConstantsBGGraphBuilder.swift */; };
		F8A1585322EDB602007F5B5D /* ConstantsBloodGlucose.swift in Sources */ = {isa = PBXBuildFile; fileRef = F8A1585222EDB602007F5B5D /* ConstantsBloodGlucose.swift */; };
		F8A1585522EDB706007F5B5D /* ConstantsCalibrationAlgorithms.swift in Sources */ = {isa = PBXBuildFile; fileRef = F8A1585422EDB706007F5B5D /* ConstantsCalibrationAlgorithms.swift */; };
		F8A1585722EDB754007F5B5D /* ConstantsCoreData.swift in Sources */ = {isa = PBXBuildFile; fileRef = F8A1585622EDB754007F5B5D /* ConstantsCoreData.swift */; };
		F8A1585922EDB7C6007F5B5D /* ConstantsDefaultAlertLevels.swift in Sources */ = {isa = PBXBuildFile; fileRef = F8A1585822EDB7C6007F5B5D /* ConstantsDefaultAlertLevels.swift */; };
		F8A1585B22EDB7EA007F5B5D /* ConstantsDexcomG5.swift in Sources */ = {isa = PBXBuildFile; fileRef = F8A1585A22EDB7EA007F5B5D /* ConstantsDexcomG5.swift */; };
		F8A1585F22EDB81E007F5B5D /* ConstantsLog.swift in Sources */ = {isa = PBXBuildFile; fileRef = F8A1585E22EDB81E007F5B5D /* ConstantsLog.swift */; };
		F8A1586122EDB844007F5B5D /* ConstantsNotifications.swift in Sources */ = {isa = PBXBuildFile; fileRef = F8A1586022EDB844007F5B5D /* ConstantsNotifications.swift */; };
		F8A1586322EDB86E007F5B5D /* ConstantsSounds.swift in Sources */ = {isa = PBXBuildFile; fileRef = F8A1586222EDB86E007F5B5D /* ConstantsSounds.swift */; };
		F8A1586522EDB89D007F5B5D /* ConstantsDefaultAlertTypeSettings.swift in Sources */ = {isa = PBXBuildFile; fileRef = F8A1586422EDB89D007F5B5D /* ConstantsDefaultAlertTypeSettings.swift */; };
		F8A1586722EDB8BF007F5B5D /* ConstantsHomeView.swift in Sources */ = {isa = PBXBuildFile; fileRef = F8A1586622EDB8BF007F5B5D /* ConstantsHomeView.swift */; };
		F8A1586B22EDB967007F5B5D /* ConstantsMaster.swift in Sources */ = {isa = PBXBuildFile; fileRef = F8A1586A22EDB967007F5B5D /* ConstantsMaster.swift */; };
		F8A1586D22EDB9BE007F5B5D /* ConstantsDexcomFollower.swift in Sources */ = {isa = PBXBuildFile; fileRef = F8A1586C22EDB9BE007F5B5D /* ConstantsDexcomFollower.swift */; };
		F8A1586F22EDC7EE007F5B5D /* ConstantsSuspensionPrevention.swift in Sources */ = {isa = PBXBuildFile; fileRef = F8A1586E22EDC7EE007F5B5D /* ConstantsSuspensionPrevention.swift */; };
		F8A1587122EDC865007F5B5D /* ConstantsSpeakReadingLanguages.swift in Sources */ = {isa = PBXBuildFile; fileRef = F8A1587022EDC865007F5B5D /* ConstantsSpeakReadingLanguages.swift */; };
		F8A1587322EDC893007F5B5D /* ConstantsDexcomShare.swift in Sources */ = {isa = PBXBuildFile; fileRef = F8A1587222EDC893007F5B5D /* ConstantsDexcomShare.swift */; };
		F8A1850C25643B16000EF8A0 /* Double+Smoothable.swift in Sources */ = {isa = PBXBuildFile; fileRef = F8A1850B25643B16000EF8A0 /* Double+Smoothable.swift */; };
		F8A389C823203E3E0010F405 /* ConstantsM5Stack.swift in Sources */ = {isa = PBXBuildFile; fileRef = F8A389C723203E3E0010F405 /* ConstantsM5Stack.swift */; };
		F8A389CF232AE2EA0010F405 /* M5StackSettingsViewController.swift in Sources */ = {isa = PBXBuildFile; fileRef = F8A389CE232AE2E90010F405 /* M5StackSettingsViewController.swift */; };
		F8A389E7232ECE7E0010F405 /* SettingsViewUtilities.swift in Sources */ = {isa = PBXBuildFile; fileRef = F8A389E6232ECE7E0010F405 /* SettingsViewUtilities.swift */; };
		F8A389EB233175A10010F405 /* SettingsViewM5StackSettingsViewModel.swift in Sources */ = {isa = PBXBuildFile; fileRef = F8A389EA233175A10010F405 /* SettingsViewM5StackSettingsViewModel.swift */; };
		F8A389ED23342EB10010F405 /* ConstantsNightScout.swift in Sources */ = {isa = PBXBuildFile; fileRef = F8A389EC23342EB10010F405 /* ConstantsNightScout.swift */; };
		F8A54AAD22D6859200934E7A /* SlopeParameters.swift in Sources */ = {isa = PBXBuildFile; fileRef = F8A54AAC22D6859200934E7A /* SlopeParameters.swift */; };
		F8A54AAF22D686CD00934E7A /* NightScoutBgReading.swift in Sources */ = {isa = PBXBuildFile; fileRef = F8A54AAE22D686CD00934E7A /* NightScoutBgReading.swift */; };
		F8A5EEAE25791F370085E660 /* Libre2BLEUtilities.swift in Sources */ = {isa = PBXBuildFile; fileRef = F8A5EEAD25791F370085E660 /* Libre2BLEUtilities.swift */; };
		F8A5EEB2257CEC290085E660 /* LibreNFC.swift in Sources */ = {isa = PBXBuildFile; fileRef = F8A5EEB1257CEC290085E660 /* LibreNFC.swift */; };
		F8A5EEB8257CF2940085E660 /* TextsLibreNFC.swift in Sources */ = {isa = PBXBuildFile; fileRef = F8A5EEB7257CF2940085E660 /* TextsLibreNFC.swift */; };
		F8A5EEC2257D18DC0085E660 /* LibreNFCDelegate.swift in Sources */ = {isa = PBXBuildFile; fileRef = F8A5EEC1257D18DC0085E660 /* LibreNFCDelegate.swift */; };
		F8AC425E21ADEBD60078C348 /* AppDelegate.swift in Sources */ = {isa = PBXBuildFile; fileRef = F8AC425D21ADEBD60078C348 /* AppDelegate.swift */; };
		F8AC426021ADEBD60078C348 /* RootViewController.swift in Sources */ = {isa = PBXBuildFile; fileRef = F8AC425F21ADEBD60078C348 /* RootViewController.swift */; };
		F8AC426521ADEBD60078C348 /* Main.storyboard in Resources */ = {isa = PBXBuildFile; fileRef = F8AC426321ADEBD60078C348 /* Main.storyboard */; };
		F8AC426721ADEBD70078C348 /* Assets.xcassets in Resources */ = {isa = PBXBuildFile; fileRef = F8AC426621ADEBD70078C348 /* Assets.xcassets */; };
		F8AC426A21ADEBD70078C348 /* LaunchScreen.storyboard in Resources */ = {isa = PBXBuildFile; fileRef = F8AC426821ADEBD70078C348 /* LaunchScreen.storyboard */; };
		F8AF11F324B1279500AE5BA2 /* TextsLibreErrors.swift in Sources */ = {isa = PBXBuildFile; fileRef = F8AF11F224B1279500AE5BA2 /* TextsLibreErrors.swift */; };
		F8AF11F824B1E6EE00AE5BA2 /* XdripError.swift in Sources */ = {isa = PBXBuildFile; fileRef = F8AF11F724B1E6EE00AE5BA2 /* XdripError.swift */; };
		F8AF11FA24B1FB3500AE5BA2 /* DexcomError.swift in Sources */ = {isa = PBXBuildFile; fileRef = F8AF11F924B1FB3500AE5BA2 /* DexcomError.swift */; };
		F8AF11FD24B3B62D00AE5BA2 /* LibreErrors.strings in Resources */ = {isa = PBXBuildFile; fileRef = F8AF11FF24B3B62D00AE5BA2 /* LibreErrors.strings */; };
		F8AF120124B9082000AE5BA2 /* Calibration+NightScout.swift in Sources */ = {isa = PBXBuildFile; fileRef = F8AF120024B9082000AE5BA2 /* Calibration+NightScout.swift */; };
		F8AF36152455C6F700B5977B /* ConstantsTrace.swift in Sources */ = {isa = PBXBuildFile; fileRef = F8AF36142455C6F700B5977B /* ConstantsTrace.swift */; };
		F8AF361B245D93EE00B5977B /* Int16.swift in Sources */ = {isa = PBXBuildFile; fileRef = F8AF361A245D93ED00B5977B /* Int16.swift */; };
		F8B3A783225D37F2004BA588 /* TextsNightScoutTestResult.swift in Sources */ = {isa = PBXBuildFile; fileRef = F8B3A782225D37F2004BA588 /* TextsNightScoutTestResult.swift */; };
		F8B3A786225D4473004BA588 /* NightScoutTestResult.strings in Resources */ = {isa = PBXBuildFile; fileRef = F8B3A788225D4473004BA588 /* NightScoutTestResult.strings */; };
		F8B3A78B225D473D004BA588 /* UIAlertController.swift in Sources */ = {isa = PBXBuildFile; fileRef = F8B3A78A225D473D004BA588 /* UIAlertController.swift */; };
		F8B3A78E22622954004BA588 /* AlertType+CoreDataClass.swift in Sources */ = {isa = PBXBuildFile; fileRef = F8B3A78C22622953004BA588 /* AlertType+CoreDataClass.swift */; };
		F8B3A79522635A25004BA588 /* AlertType+CoreDataProperties.swift in Sources */ = {isa = PBXBuildFile; fileRef = F8B3A79022635A25004BA588 /* AlertType+CoreDataProperties.swift */; };
		F8B3A79622635A25004BA588 /* AlertEntry+CoreDataClass.swift in Sources */ = {isa = PBXBuildFile; fileRef = F8B3A79122635A25004BA588 /* AlertEntry+CoreDataClass.swift */; };
		F8B3A79722635A25004BA588 /* AlertEntry+CoreDataProperties.swift in Sources */ = {isa = PBXBuildFile; fileRef = F8B3A79222635A25004BA588 /* AlertEntry+CoreDataProperties.swift */; };
		F8B3A7B2226A0878004BA588 /* TextsAlerts.swift in Sources */ = {isa = PBXBuildFile; fileRef = F8B3A7B1226A0878004BA588 /* TextsAlerts.swift */; };
		F8B3A7B5226A0A71004BA588 /* Alerts.strings in Resources */ = {isa = PBXBuildFile; fileRef = F8B3A7B3226A0A71004BA588 /* Alerts.strings */; };
		F8B3A7C6226CC0B7004BA588 /* shortlow2.mp3 in Resources */ = {isa = PBXBuildFile; fileRef = F8B3A7B8226CC0B7004BA588 /* shortlow2.mp3 */; };
		F8B3A7C7226CC0B7004BA588 /* shortlow3.mp3 in Resources */ = {isa = PBXBuildFile; fileRef = F8B3A7B9226CC0B7004BA588 /* shortlow3.mp3 */; };
		F8B3A7C8226CC0B7004BA588 /* bruteforce.mp3 in Resources */ = {isa = PBXBuildFile; fileRef = F8B3A7BA226CC0B7004BA588 /* bruteforce.mp3 */; };
		F8B3A7C9226CC0B7004BA588 /* modern2.mp3 in Resources */ = {isa = PBXBuildFile; fileRef = F8B3A7BB226CC0B7004BA588 /* modern2.mp3 */; };
		F8B3A7CA226CC0B7004BA588 /* shortlow1.mp3 in Resources */ = {isa = PBXBuildFile; fileRef = F8B3A7BC226CC0B7004BA588 /* shortlow1.mp3 */; };
		F8B3A7CB226CC0B7004BA588 /* shortlow4.mp3 in Resources */ = {isa = PBXBuildFile; fileRef = F8B3A7BD226CC0B7004BA588 /* shortlow4.mp3 */; };
		F8B3A7CC226CC0B7004BA588 /* shorthigh1.mp3 in Resources */ = {isa = PBXBuildFile; fileRef = F8B3A7BE226CC0B7004BA588 /* shorthigh1.mp3 */; };
		F8B3A7CD226CC0B7004BA588 /* shorthigh3.mp3 in Resources */ = {isa = PBXBuildFile; fileRef = F8B3A7BF226CC0B7004BA588 /* shorthigh3.mp3 */; };
		F8B3A7CE226CC0B7004BA588 /* shorthigh2.mp3 in Resources */ = {isa = PBXBuildFile; fileRef = F8B3A7C0226CC0B7004BA588 /* shorthigh2.mp3 */; };
		F8B3A7CF226CC0B7004BA588 /* shorthigh4.mp3 in Resources */ = {isa = PBXBuildFile; fileRef = F8B3A7C1226CC0B7004BA588 /* shorthigh4.mp3 */; };
		F8B3A7D0226CC0B7004BA588 /* modernalarm.mp3 in Resources */ = {isa = PBXBuildFile; fileRef = F8B3A7C2226CC0B7004BA588 /* modernalarm.mp3 */; };
		F8B3A7D1226CC0B7004BA588 /* betterwakeup.mp3 in Resources */ = {isa = PBXBuildFile; fileRef = F8B3A7C3226CC0B7004BA588 /* betterwakeup.mp3 */; };
		F8B3A7D2226CC0B7004BA588 /* spaceship.mp3 in Resources */ = {isa = PBXBuildFile; fileRef = F8B3A7C4226CC0B7004BA588 /* spaceship.mp3 */; };
		F8B3A7D3226CC0B7004BA588 /* xdripalert.aif in Resources */ = {isa = PBXBuildFile; fileRef = F8B3A7C5226CC0B7004BA588 /* xdripalert.aif */; };
		F8B3A7DF226E48C1004BA588 /* SoundPlayer.swift in Sources */ = {isa = PBXBuildFile; fileRef = F8B3A7DE226E48C1004BA588 /* SoundPlayer.swift */; };
		F8B3A7FA2278E0E8004BA588 /* SettingsViewModelProtocol.swift in Sources */ = {isa = PBXBuildFile; fileRef = F8B3A7F22278E0E7004BA588 /* SettingsViewModelProtocol.swift */; };
		F8B3A808227A2933004BA588 /* SettingsSelectedRowAction.swift in Sources */ = {isa = PBXBuildFile; fileRef = F8B3A807227A2933004BA588 /* SettingsSelectedRowAction.swift */; };
		F8B3A80A227A3D11004BA588 /* TextsAlertTypeSettings.swift in Sources */ = {isa = PBXBuildFile; fileRef = F8B3A809227A3D11004BA588 /* TextsAlertTypeSettings.swift */; };
		F8B3A80D227A3E98004BA588 /* AlertTypesSettingsView.strings in Resources */ = {isa = PBXBuildFile; fileRef = F8B3A80B227A3E97004BA588 /* AlertTypesSettingsView.strings */; };
		F8B3A81B227DEC92004BA588 /* SensorsAccessor.swift in Sources */ = {isa = PBXBuildFile; fileRef = F8B3A815227DEC91004BA588 /* SensorsAccessor.swift */; };
		F8B3A81C227DEC92004BA588 /* AlertEntriesAccessor.swift in Sources */ = {isa = PBXBuildFile; fileRef = F8B3A816227DEC91004BA588 /* AlertEntriesAccessor.swift */; };
		F8B3A81D227DEC92004BA588 /* CalibrationsAccessor.swift in Sources */ = {isa = PBXBuildFile; fileRef = F8B3A817227DEC91004BA588 /* CalibrationsAccessor.swift */; };
		F8B3A81E227DEC92004BA588 /* BgReadingsAccessor.swift in Sources */ = {isa = PBXBuildFile; fileRef = F8B3A818227DEC92004BA588 /* BgReadingsAccessor.swift */; };
		F8B3A81F227DEC92004BA588 /* README.md in Resources */ = {isa = PBXBuildFile; fileRef = F8B3A819227DEC92004BA588 /* README.md */; };
		F8B3A820227DEC92004BA588 /* AlertTypesAccessor.swift in Sources */ = {isa = PBXBuildFile; fileRef = F8B3A81A227DEC92004BA588 /* AlertTypesAccessor.swift */; };
		F8B3A82D227F07D6004BA588 /* SettingsNavigationController.swift in Sources */ = {isa = PBXBuildFile; fileRef = F8B3A82C227F07D6004BA588 /* SettingsNavigationController.swift */; };
		F8B3A830227F085A004BA588 /* SettingsTableViewCell.swift in Sources */ = {isa = PBXBuildFile; fileRef = F8B3A82F227F085A004BA588 /* SettingsTableViewCell.swift */; };
		F8B3A834227F08AC004BA588 /* PickerViewData.swift in Sources */ = {isa = PBXBuildFile; fileRef = F8B3A832227F08AC004BA588 /* PickerViewData.swift */; };
		F8B3A835227F08AC004BA588 /* PickerViewController.swift in Sources */ = {isa = PBXBuildFile; fileRef = F8B3A833227F08AC004BA588 /* PickerViewController.swift */; };
		F8B3A844227F090E004BA588 /* SettingsViewAlertSettingsViewModel.swift in Sources */ = {isa = PBXBuildFile; fileRef = F8B3A838227F090D004BA588 /* SettingsViewAlertSettingsViewModel.swift */; };
		F8B3A845227F090E004BA588 /* SettingsViewDexcomSettingsViewModel.swift in Sources */ = {isa = PBXBuildFile; fileRef = F8B3A839227F090D004BA588 /* SettingsViewDexcomSettingsViewModel.swift */; };
		F8B3A847227F090E004BA588 /* SettingsViewNightScoutSettingsViewModel.swift in Sources */ = {isa = PBXBuildFile; fileRef = F8B3A83B227F090D004BA588 /* SettingsViewNightScoutSettingsViewModel.swift */; };
		F8B3A848227F090E004BA588 /* SettingsViewHealthKitSettingsViewModel.swift in Sources */ = {isa = PBXBuildFile; fileRef = F8B3A83C227F090D004BA588 /* SettingsViewHealthKitSettingsViewModel.swift */; };
		F8B3A849227F090E004BA588 /* SettingsViewSpeakSettingsViewModel.swift in Sources */ = {isa = PBXBuildFile; fileRef = F8B3A83D227F090D004BA588 /* SettingsViewSpeakSettingsViewModel.swift */; };
		F8B3A84A227F090E004BA588 /* SettingsViewGeneralSettingsViewModel.swift in Sources */ = {isa = PBXBuildFile; fileRef = F8B3A83E227F090D004BA588 /* SettingsViewGeneralSettingsViewModel.swift */; };
		F8B3A84C227F090E004BA588 /* SettingsViewController.swift in Sources */ = {isa = PBXBuildFile; fileRef = F8B3A841227F090D004BA588 /* SettingsViewController.swift */; };
		F8B3A850227F26F8004BA588 /* AlertTypesSettingsViewController.swift in Sources */ = {isa = PBXBuildFile; fileRef = F8B3A84F227F26F8004BA588 /* AlertTypesSettingsViewController.swift */; };
		F8B3A853227F2743004BA588 /* AlertsSettingsViewController.swift in Sources */ = {isa = PBXBuildFile; fileRef = F8B3A852227F2743004BA588 /* AlertsSettingsViewController.swift */; };
		F8B3A856227F28DC004BA588 /* AlertTypeSettingsViewController.swift in Sources */ = {isa = PBXBuildFile; fileRef = F8B3A855227F28DC004BA588 /* AlertTypeSettingsViewController.swift */; };
		F8B3A858227F6971004BA588 /* UISwitch.swift in Sources */ = {isa = PBXBuildFile; fileRef = F8B3A857227F6971004BA588 /* UISwitch.swift */; };
		F8B3A85B2280CCD1004BA588 /* AlertSettingsViewController.swift in Sources */ = {isa = PBXBuildFile; fileRef = F8B3A85A2280CCD1004BA588 /* AlertSettingsViewController.swift */; };
		F8B3A85D22821BB6004BA588 /* Int.swift in Sources */ = {isa = PBXBuildFile; fileRef = F8B3A85C22821BB6004BA588 /* Int.swift */; };
		F8B48A9422B2A705009BCC01 /* TextsSpeakReading.swift in Sources */ = {isa = PBXBuildFile; fileRef = F8B48A9322B2A705009BCC01 /* TextsSpeakReading.swift */; };
		F8B48A9C22B2FA66009BCC01 /* SpeakReading.strings in Resources */ = {isa = PBXBuildFile; fileRef = F8B48A9A22B2FA66009BCC01 /* SpeakReading.strings */; };
		F8B48AA022B2FA7B009BCC01 /* HomeView.strings in Resources */ = {isa = PBXBuildFile; fileRef = F8B48A9E22B2FA7B009BCC01 /* HomeView.strings */; };
		F8B48AA422B2FA9B009BCC01 /* CalibrationRequest.strings in Resources */ = {isa = PBXBuildFile; fileRef = F8B48AA222B2FA9A009BCC01 /* CalibrationRequest.strings */; };
		F8B955B1258BEE9D00C06016 /* ConstantsSpeakReading.swift in Sources */ = {isa = PBXBuildFile; fileRef = F8B955B0258BEE9D00C06016 /* ConstantsSpeakReading.swift */; };
		F8B955B7258D5E2000C06016 /* ConstantsHealthKit.swift in Sources */ = {isa = PBXBuildFile; fileRef = F8B955B6258D5E2000C06016 /* ConstantsHealthKit.swift */; };
		F8B955EB2591355200C06016 /* CGMLibre2Transmitter+TestData.swift in Sources */ = {isa = PBXBuildFile; fileRef = F8B955EA2591355200C06016 /* CGMLibre2Transmitter+TestData.swift */; };
		F8BDD4242218790E006EAB84 /* UserDefaults.swift in Sources */ = {isa = PBXBuildFile; fileRef = F8BDD4232218790E006EAB84 /* UserDefaults.swift */; };
		F8BDD438221A0349006EAB84 /* Localizable.strings in Resources */ = {isa = PBXBuildFile; fileRef = F8BDD436221A0349006EAB84 /* Localizable.strings */; };
		F8BDD43F221B5BAF006EAB84 /* TextsErrorMessages.swift in Sources */ = {isa = PBXBuildFile; fileRef = F8BDD43E221B5BAF006EAB84 /* TextsErrorMessages.swift */; };
		F8BDD442221C9D0D006EAB84 /* Common.strings in Resources */ = {isa = PBXBuildFile; fileRef = F8BDD444221C9D0D006EAB84 /* Common.strings */; };
		F8BDD448221C9D70006EAB84 /* ErrorMessages.strings in Resources */ = {isa = PBXBuildFile; fileRef = F8BDD44A221C9D70006EAB84 /* ErrorMessages.strings */; };
		F8BDD450221CAA64006EAB84 /* TextsCommon.swift in Sources */ = {isa = PBXBuildFile; fileRef = F8BDD44F221CAA64006EAB84 /* TextsCommon.swift */; };
		F8BDD452221DEAB2006EAB84 /* TextsSettingsView.swift in Sources */ = {isa = PBXBuildFile; fileRef = F8BDD451221DEAB1006EAB84 /* TextsSettingsView.swift */; };
		F8BDD455221DEF22006EAB84 /* SettingsViews.strings in Resources */ = {isa = PBXBuildFile; fileRef = F8BDD457221DEF22006EAB84 /* SettingsViews.strings */; };
		F8BECB02235CE3E20060DAE1 /* BloodGlucoseChartView.swift in Sources */ = {isa = PBXBuildFile; fileRef = F8BECB01235CE3E20060DAE1 /* BloodGlucoseChartView.swift */; };
		F8BECB05235CE5D80060DAE1 /* GlucoseChartManager.swift in Sources */ = {isa = PBXBuildFile; fileRef = F8BECB04235CE5D80060DAE1 /* GlucoseChartManager.swift */; };
		F8BECB12235CEA9B0060DAE1 /* TimeInterval.swift in Sources */ = {isa = PBXBuildFile; fileRef = F8BECB11235CEA9B0060DAE1 /* TimeInterval.swift */; };
		F8C5EBE722F38F0E00563B5F /* Trace.swift in Sources */ = {isa = PBXBuildFile; fileRef = F8C5EBE622F38F0E00563B5F /* Trace.swift */; };
		F8C9784D2428052E00A09483 /* CGMSensorType.swift in Sources */ = {isa = PBXBuildFile; fileRef = F8C9784C2428052D00A09483 /* CGMSensorType.swift */; };
		F8C97850242A9FD500A09483 /* MiaoMiaoBluetoothPeripheralViewModel.swift in Sources */ = {isa = PBXBuildFile; fileRef = F8C9784F242A9FD500A09483 /* MiaoMiaoBluetoothPeripheralViewModel.swift */; };
		F8C97853242AA70D00A09483 /* MiaoMiao+CoreDataClass.swift in Sources */ = {isa = PBXBuildFile; fileRef = F8C97851242AA70C00A09483 /* MiaoMiao+CoreDataClass.swift */; };
		F8C97854242AA70D00A09483 /* MiaoMiao+CoreDataProperties.swift in Sources */ = {isa = PBXBuildFile; fileRef = F8C97852242AA70C00A09483 /* MiaoMiao+CoreDataProperties.swift */; };
		F8C97856242AA86B00A09483 /* CGMMiaoMiaoTransmitterDelegate.swift in Sources */ = {isa = PBXBuildFile; fileRef = F8C97855242AA86B00A09483 /* CGMMiaoMiaoTransmitterDelegate.swift */; };
		F8C97859242AAE7B00A09483 /* MiaoMiao+BluetoothPeripheral.swift in Sources */ = {isa = PBXBuildFile; fileRef = F8C97858242AAE7A00A09483 /* MiaoMiao+BluetoothPeripheral.swift */; };
		F8C9785B242ABD9800A09483 /* BluetoothPeripheralManager+CGMMiaoMiaoTransmitterDelegate.swift in Sources */ = {isa = PBXBuildFile; fileRef = F8C9785A242ABD9800A09483 /* BluetoothPeripheralManager+CGMMiaoMiaoTransmitterDelegate.swift */; };
		F8D0587C24BCB570008C8734 /* SettingsViewHomeScreenSettingsViewModel.swift in Sources */ = {isa = PBXBuildFile; fileRef = F8D0587B24BCB570008C8734 /* SettingsViewHomeScreenSettingsViewModel.swift */; };
		F8DF765323E34F4500063910 /* DexcomG5+CoreDataClass.swift in Sources */ = {isa = PBXBuildFile; fileRef = F8DF765223E34F4500063910 /* DexcomG5+CoreDataClass.swift */; };
		F8DF765523E34FD500063910 /* DexcomG5+CoreDataProperties.swift in Sources */ = {isa = PBXBuildFile; fileRef = F8DF765423E34FD500063910 /* DexcomG5+CoreDataProperties.swift */; };
		F8DF765C23E350B100063910 /* DexcomG5+BluetoothPeripheral.swift in Sources */ = {isa = PBXBuildFile; fileRef = F8DF765B23E350B100063910 /* DexcomG5+BluetoothPeripheral.swift */; };
		F8DF766023E38FC100063910 /* BLEPeripheral+CoreDataClass.swift in Sources */ = {isa = PBXBuildFile; fileRef = F8DF765F23E38FC100063910 /* BLEPeripheral+CoreDataClass.swift */; };
		F8DF766223E390D100063910 /* BLEPeripheral+CoreDataProperties.swift in Sources */ = {isa = PBXBuildFile; fileRef = F8DF766123E390D100063910 /* BLEPeripheral+CoreDataProperties.swift */; };
		F8DF766423E781C100063910 /* BLEPeripheralAccessor.swift in Sources */ = {isa = PBXBuildFile; fileRef = F8DF766323E781C100063910 /* BLEPeripheralAccessor.swift */; };
		F8DF766D23ED9B0900063910 /* DexcomG5BluetoothPeripheralViewModel.swift in Sources */ = {isa = PBXBuildFile; fileRef = F8DF766C23ED9B0900063910 /* DexcomG5BluetoothPeripheralViewModel.swift */; };
		F8E3A2A323D4E7E200E5E98A /* Default-568h@2x.png in Resources */ = {isa = PBXBuildFile; fileRef = F8E3A2A223D4E7E200E5E98A /* Default-568h@2x.png */; };
		F8E3A2A523D78FBD00E5E98A /* SettingsViewAppleWatchSettingsViewModel.swift in Sources */ = {isa = PBXBuildFile; fileRef = F8E3A2A423D78FBD00E5E98A /* SettingsViewAppleWatchSettingsViewModel.swift */; };
		F8E3A2A923D906C200E5E98A /* WatchManager.swift in Sources */ = {isa = PBXBuildFile; fileRef = F8E3A2A823D906C200E5E98A /* WatchManager.swift */; };
		F8E3A2AB23DA520B00E5E98A /* ConstantsWatch.swift in Sources */ = {isa = PBXBuildFile; fileRef = F8E3A2AA23DA520B00E5E98A /* ConstantsWatch.swift */; };
		F8E3C3AB21FE17B700907A04 /* StringProtocol.swift in Sources */ = {isa = PBXBuildFile; fileRef = F8E3C3AA21FE17B700907A04 /* StringProtocol.swift */; };
		F8E3C3AD21FE551C00907A04 /* DexcomCalibrator.swift in Sources */ = {isa = PBXBuildFile; fileRef = F8E3C3AC21FE551C00907A04 /* DexcomCalibrator.swift */; };
		F8E51D5D2448D8B5001C9E5A /* LoopManager.swift in Sources */ = {isa = PBXBuildFile; fileRef = F8E51D5C2448D8B5001C9E5A /* LoopManager.swift */; };
		F8E51D5F2448E2E8001C9E5A /* ConstantsShareWithLoop.swift in Sources */ = {isa = PBXBuildFile; fileRef = F8E51D5E2448E2E8001C9E5A /* ConstantsShareWithLoop.swift */; };
		F8E51D612448E695001C9E5A /* Bundle.swift in Sources */ = {isa = PBXBuildFile; fileRef = F8E51D602448E695001C9E5A /* Bundle.swift */; };
		F8E51D63244B3386001C9E5A /* MiaoMiaoResponseType.swift in Sources */ = {isa = PBXBuildFile; fileRef = F8E51D62244B3386001C9E5A /* MiaoMiaoResponseType.swift */; };
		F8E51D65244BA790001C9E5A /* WatlaaBluetoothPeripheralViewModel.swift in Sources */ = {isa = PBXBuildFile; fileRef = F8E51D64244BA790001C9E5A /* WatlaaBluetoothPeripheralViewModel.swift */; };
		F8E51D67244BAE0E001C9E5A /* WatlaaBluetoothTransmitterMaster+CGMTransmitter.swift in Sources */ = {isa = PBXBuildFile; fileRef = F8E51D66244BAE0E001C9E5A /* WatlaaBluetoothTransmitterMaster+CGMTransmitter.swift */; };
		F8E51D6924549E2C001C9E5A /* SettingsViewTraceSettingsViewModel.swift in Sources */ = {isa = PBXBuildFile; fileRef = F8E51D6824549E2C001C9E5A /* SettingsViewTraceSettingsViewModel.swift */; };
		F8E53FAB2517733700052CE5 /* Double.swift in Sources */ = {isa = PBXBuildFile; fileRef = F8E53FAA2517733700052CE5 /* Double.swift */; };
		F8E53FAF2517739700052CE5 /* ConstantsBloodGlucose.swift in Sources */ = {isa = PBXBuildFile; fileRef = F8E53FAE2517739700052CE5 /* ConstantsBloodGlucose.swift */; };
		F8E53FB92517F79400052CE5 /* ConstantsBGGraphBuilder.swift in Sources */ = {isa = PBXBuildFile; fileRef = F8E53FB82517F79400052CE5 /* ConstantsBGGraphBuilder.swift */; };
		F8E53FBD2517F96800052CE5 /* Date.swift in Sources */ = {isa = PBXBuildFile; fileRef = F8E53FBC2517F96800052CE5 /* Date.swift */; };
		F8E53FCE251D35FB00052CE5 /* Common.strings in Resources */ = {isa = PBXBuildFile; fileRef = F8E53FD0251D35FB00052CE5 /* Common.strings */; };
		F8E53FE9251F7B8800052CE5 /* Texts.swift in Sources */ = {isa = PBXBuildFile; fileRef = F8E53FE8251F7B8800052CE5 /* Texts.swift */; };
		F8E5404C2522624800052CE5 /* ConstantsHousekeeping.swift in Sources */ = {isa = PBXBuildFile; fileRef = F8E5404B2522624800052CE5 /* ConstantsHousekeeping.swift */; };
		F8E6C78C24CDDB83007C1199 /* SnoozeViewController.swift in Sources */ = {isa = PBXBuildFile; fileRef = F8E6C78B24CDDB83007C1199 /* SnoozeViewController.swift */; };
		F8E6C79024CEC22A007C1199 /* TextsSnooze.swift in Sources */ = {isa = PBXBuildFile; fileRef = F8E6C78F24CEC22A007C1199 /* TextsSnooze.swift */; };
		F8E6C79124CEC2E3007C1199 /* Snooze.strings in Resources */ = {isa = PBXBuildFile; fileRef = F8E6C79324CEC2E3007C1199 /* Snooze.strings */; };
		F8EA6C8221B723BC0082976B /* Date.swift in Sources */ = {isa = PBXBuildFile; fileRef = F8EA6C8121B723BC0082976B /* Date.swift */; };
		F8EA6CA921BBE3010082976B /* UniqueId.swift in Sources */ = {isa = PBXBuildFile; fileRef = F8EA6CA821BBE3010082976B /* UniqueId.swift */; };
		F8EEDD5422FF685400D2D610 /* NSMutableURLRequest.swift in Sources */ = {isa = PBXBuildFile; fileRef = F8EEDD5322FF685400D2D610 /* NSMutableURLRequest.swift */; };
		F8EEDD552300136F00D2D610 /* DexcomShareTestResult.strings in Resources */ = {isa = PBXBuildFile; fileRef = F8EEDD572300136F00D2D610 /* DexcomShareTestResult.strings */; };
		F8EEDD6423020FAD00D2D610 /* NoCalibrator.swift in Sources */ = {isa = PBXBuildFile; fileRef = F8EEDD6323020FAD00D2D610 /* NoCalibrator.swift */; };
		F8F7B8E6259A6EBF00C47B04 /* LibreSmoothing.swift in Sources */ = {isa = PBXBuildFile; fileRef = F8F7B8E5259A6EBF00C47B04 /* LibreSmoothing.swift */; };
		F8F7B8EB259A7B1C00C47B04 /* SavitzkyGolaySmoothableArray.swift in Sources */ = {isa = PBXBuildFile; fileRef = F8F7B8EA259A7B1C00C47B04 /* SavitzkyGolaySmoothableArray.swift */; };
		F8F971B623A5914D00C3F17D /* M5Stack+BluetoothPeripheral.swift in Sources */ = {isa = PBXBuildFile; fileRef = F8F971B123A5914C00C3F17D /* M5Stack+BluetoothPeripheral.swift */; };
		F8F971B723A5914D00C3F17D /* BluetoothPeripheralType.swift in Sources */ = {isa = PBXBuildFile; fileRef = F8F971B423A5914C00C3F17D /* BluetoothPeripheralType.swift */; };
		F8F971B823A5914D00C3F17D /* BluetoothPeripheral.swift in Sources */ = {isa = PBXBuildFile; fileRef = F8F971B523A5914C00C3F17D /* BluetoothPeripheral.swift */; };
		F8F9720223A5915900C3F17D /* CGMG6Transmitter.swift in Sources */ = {isa = PBXBuildFile; fileRef = F8F971BD23A5915900C3F17D /* CGMG6Transmitter.swift */; };
		F8F9720323A5915900C3F17D /* CGMG5Transmitter.swift in Sources */ = {isa = PBXBuildFile; fileRef = F8F971BF23A5915900C3F17D /* CGMG5Transmitter.swift */; };
		F8F9720423A5915900C3F17D /* TransmitterVersionTxMessage.swift in Sources */ = {isa = PBXBuildFile; fileRef = F8F971C123A5915900C3F17D /* TransmitterVersionTxMessage.swift */; };
		F8F9720523A5915900C3F17D /* TransmitterMessage.swift in Sources */ = {isa = PBXBuildFile; fileRef = F8F971C223A5915900C3F17D /* TransmitterMessage.swift */; };
		F8F9720623A5915900C3F17D /* AuthRequestTxMessage.swift in Sources */ = {isa = PBXBuildFile; fileRef = F8F971C323A5915900C3F17D /* AuthRequestTxMessage.swift */; };
		F8F9720723A5915900C3F17D /* AuthChallengeTxMessage.swift in Sources */ = {isa = PBXBuildFile; fileRef = F8F971C423A5915900C3F17D /* AuthChallengeTxMessage.swift */; };
		F8F9720823A5915900C3F17D /* BatteryStatusTxMessage.swift in Sources */ = {isa = PBXBuildFile; fileRef = F8F971C523A5915900C3F17D /* BatteryStatusTxMessage.swift */; };
		F8F9720923A5915900C3F17D /* AESCrypt.m in Sources */ = {isa = PBXBuildFile; fileRef = F8F971C623A5915900C3F17D /* AESCrypt.m */; };
		F8F9720A23A5915900C3F17D /* DexcomTransmitterOpCode.swift in Sources */ = {isa = PBXBuildFile; fileRef = F8F971C723A5915900C3F17D /* DexcomTransmitterOpCode.swift */; };
		F8F9720B23A5915900C3F17D /* SensorDataRxMessage.swift in Sources */ = {isa = PBXBuildFile; fileRef = F8F971C823A5915900C3F17D /* SensorDataRxMessage.swift */; };
		F8F9720C23A5915900C3F17D /* SensorDataTxMessage.swift in Sources */ = {isa = PBXBuildFile; fileRef = F8F971C923A5915900C3F17D /* SensorDataTxMessage.swift */; };
		F8F9720D23A5915900C3F17D /* ResetMessage.swift in Sources */ = {isa = PBXBuildFile; fileRef = F8F971CB23A5915900C3F17D /* ResetMessage.swift */; };
		F8F9720E23A5915900C3F17D /* AuthRequestRxMessage.swift in Sources */ = {isa = PBXBuildFile; fileRef = F8F971CC23A5915900C3F17D /* AuthRequestRxMessage.swift */; };
		F8F9720F23A5915900C3F17D /* NSData+CRC.swift in Sources */ = {isa = PBXBuildFile; fileRef = F8F971CD23A5915900C3F17D /* NSData+CRC.swift */; };
		F8F9721023A5915900C3F17D /* TransmitterVersionRxMessage.swift in Sources */ = {isa = PBXBuildFile; fileRef = F8F971CE23A5915900C3F17D /* TransmitterVersionRxMessage.swift */; };
		F8F9721123A5915900C3F17D /* KeepAliveTxMessage.swift in Sources */ = {isa = PBXBuildFile; fileRef = F8F971CF23A5915900C3F17D /* KeepAliveTxMessage.swift */; };
		F8F9721223A5915900C3F17D /* FirmwareVersionTxMessage.swift in Sources */ = {isa = PBXBuildFile; fileRef = F8F971D023A5915900C3F17D /* FirmwareVersionTxMessage.swift */; };
		F8F9721323A5915900C3F17D /* BatteryStatusRxMessage.swift in Sources */ = {isa = PBXBuildFile; fileRef = F8F971D123A5915900C3F17D /* BatteryStatusRxMessage.swift */; };
		F8F9721423A5915900C3F17D /* AuthChallengeRxMessage.swift in Sources */ = {isa = PBXBuildFile; fileRef = F8F971D223A5915900C3F17D /* AuthChallengeRxMessage.swift */; };
		F8F9721523A5915900C3F17D /* PairRequestTxMessage.swift in Sources */ = {isa = PBXBuildFile; fileRef = F8F971D323A5915900C3F17D /* PairRequestTxMessage.swift */; };
		F8F9721623A5915900C3F17D /* CGMG4xDripTransmitter.swift in Sources */ = {isa = PBXBuildFile; fileRef = F8F971D523A5915900C3F17D /* CGMG4xDripTransmitter.swift */; };
		F8F9721723A5915900C3F17D /* CGMDroplet1Transmitter.swift in Sources */ = {isa = PBXBuildFile; fileRef = F8F971D823A5915900C3F17D /* CGMDroplet1Transmitter.swift */; };
		F8F9721823A5915900C3F17D /* CGMBlueReaderTransmitter.swift in Sources */ = {isa = PBXBuildFile; fileRef = F8F971DA23A5915900C3F17D /* CGMBlueReaderTransmitter.swift */; };
		F8F9721923A5915900C3F17D /* CGMGNSEntryTransmitter.swift in Sources */ = {isa = PBXBuildFile; fileRef = F8F971DC23A5915900C3F17D /* CGMGNSEntryTransmitter.swift */; };
		F8F9721A23A5915900C3F17D /* CGMBubbleTransmitter.swift in Sources */ = {isa = PBXBuildFile; fileRef = F8F971DE23A5915900C3F17D /* CGMBubbleTransmitter.swift */; };
		F8F9721B23A5915900C3F17D /* CGMMiaoMiaoTransmitter.swift in Sources */ = {isa = PBXBuildFile; fileRef = F8F971E023A5915900C3F17D /* CGMMiaoMiaoTransmitter.swift */; };
		F8F9721E23A5915900C3F17D /* LibreSensorState.swift in Sources */ = {isa = PBXBuildFile; fileRef = F8F971E423A5915900C3F17D /* LibreSensorState.swift */; };
		F8F9722123A5915900C3F17D /* LibreSensorSerialNumber.swift in Sources */ = {isa = PBXBuildFile; fileRef = F8F971E723A5915900C3F17D /* LibreSensorSerialNumber.swift */; };
		F8F9722223A5915900C3F17D /* CRC.swift in Sources */ = {isa = PBXBuildFile; fileRef = F8F971E823A5915900C3F17D /* CRC.swift */; };
		F8F9722323A5915900C3F17D /* LibreDataParser.swift in Sources */ = {isa = PBXBuildFile; fileRef = F8F971E923A5915900C3F17D /* LibreDataParser.swift */; };
		F8F9722423A5915900C3F17D /* LibreMeasurement.swift in Sources */ = {isa = PBXBuildFile; fileRef = F8F971EA23A5915900C3F17D /* LibreMeasurement.swift */; };
		F8F9722623A5915900C3F17D /* BluconTransmitterOpCode.swift in Sources */ = {isa = PBXBuildFile; fileRef = F8F971ED23A5915900C3F17D /* BluconTransmitterOpCode.swift */; };
		F8F9722723A5915900C3F17D /* CGMBluconTransmitter.swift in Sources */ = {isa = PBXBuildFile; fileRef = F8F971EE23A5915900C3F17D /* CGMBluconTransmitter.swift */; };
		F8F9722823A5915900C3F17D /* BluconUtilities.swift in Sources */ = {isa = PBXBuildFile; fileRef = F8F971EF23A5915900C3F17D /* BluconUtilities.swift */; };
		F8F9722923A5915900C3F17D /* CGMTransmitter.swift in Sources */ = {isa = PBXBuildFile; fileRef = F8F971F123A5915900C3F17D /* CGMTransmitter.swift */; };
		F8F9722A23A5915900C3F17D /* TransmitterBatteryInfo.swift in Sources */ = {isa = PBXBuildFile; fileRef = F8F971F223A5915900C3F17D /* TransmitterBatteryInfo.swift */; };
		F8F9722B23A5915900C3F17D /* CGMTransmitterDelegate.swift in Sources */ = {isa = PBXBuildFile; fileRef = F8F971F323A5915900C3F17D /* CGMTransmitterDelegate.swift */; };
		F8F9722C23A5915900C3F17D /* GlucoseData.swift in Sources */ = {isa = PBXBuildFile; fileRef = F8F971F423A5915900C3F17D /* GlucoseData.swift */; };
		F8F9722D23A5915900C3F17D /* M5StackBluetoothTransmitter.swift in Sources */ = {isa = PBXBuildFile; fileRef = F8F971F623A5915900C3F17D /* M5StackBluetoothTransmitter.swift */; };
		F8F9722E23A5915900C3F17D /* M5StackTransmitterOpCode.swift in Sources */ = {isa = PBXBuildFile; fileRef = F8F971F723A5915900C3F17D /* M5StackTransmitterOpCode.swift */; };
		F8F9722F23A5915900C3F17D /* M5StackPacket.swift in Sources */ = {isa = PBXBuildFile; fileRef = F8F971F923A5915900C3F17D /* M5StackPacket.swift */; };
		F8F9723023A5915900C3F17D /* M5StackUtilities.swift in Sources */ = {isa = PBXBuildFile; fileRef = F8F971FA23A5915900C3F17D /* M5StackUtilities.swift */; };
		F8F9723123A5915900C3F17D /* M5StackAuthenticateTXMessage.swift in Sources */ = {isa = PBXBuildFile; fileRef = F8F971FC23A5915900C3F17D /* M5StackAuthenticateTXMessage.swift */; };
		F8F9723223A5915900C3F17D /* M5StackReadBlePassWordTxMessage.swift in Sources */ = {isa = PBXBuildFile; fileRef = F8F971FD23A5915900C3F17D /* M5StackReadBlePassWordTxMessage.swift */; };
		F8F9723323A5915900C3F17D /* M5StackBluetoothTransmitterDelegate.swift in Sources */ = {isa = PBXBuildFile; fileRef = F8F971FE23A5915900C3F17D /* M5StackBluetoothTransmitterDelegate.swift */; };
		F8F9723423A5915900C3F17D /* BluetoothTransmitterDelegate.swift in Sources */ = {isa = PBXBuildFile; fileRef = F8F9720023A5915900C3F17D /* BluetoothTransmitterDelegate.swift */; };
		F8F9723523A5915900C3F17D /* BluetoothTransmitter.swift in Sources */ = {isa = PBXBuildFile; fileRef = F8F9720123A5915900C3F17D /* BluetoothTransmitter.swift */; };
		F8F9723923A5928D00C3F17D /* M5StackBluetoothPeripheralViewModel.swift in Sources */ = {isa = PBXBuildFile; fileRef = F8F9723823A5928D00C3F17D /* M5StackBluetoothPeripheralViewModel.swift */; };
		F8F9723E23A593C000C3F17D /* M5StickCBluetoothPeripheralViewModel.swift in Sources */ = {isa = PBXBuildFile; fileRef = F8F9723D23A593C000C3F17D /* M5StickCBluetoothPeripheralViewModel.swift */; };
		F8F9724723A69A8000C3F17D /* BluetoothPeripheralCategory.swift in Sources */ = {isa = PBXBuildFile; fileRef = F8F9724623A69A8000C3F17D /* BluetoothPeripheralCategory.swift */; };
		F8F9724923A69DAE00C3F17D /* M5StickC.swift in Sources */ = {isa = PBXBuildFile; fileRef = F8F9724823A69DAE00C3F17D /* M5StickC.swift */; };
		F8FDD6CB2553385000625B49 /* Array.swift in Sources */ = {isa = PBXBuildFile; fileRef = F8FDD6CA2553385000625B49 /* Array.swift */; };
/* End PBXBuildFile section */

/* Begin PBXContainerItemProxy section */
		F870D3DB25126A49008967B0 /* PBXContainerItemProxy */ = {
			isa = PBXContainerItemProxy;
			containerPortal = F8AC425221ADEBD60078C348 /* Project object */;
			proxyType = 1;
			remoteGlobalIDString = F870D3D025126A49008967B0;
			remoteInfo = "xDrip4iOS Widget";
		};
/* End PBXContainerItemProxy section */

/* Begin PBXCopyFilesBuildPhase section */
		F870D3DE25126A49008967B0 /* Embed App Extensions */ = {
			isa = PBXCopyFilesBuildPhase;
			buildActionMask = 2147483647;
			dstPath = "";
			dstSubfolderSpec = 13;
			files = (
				F870D3DD25126A49008967B0 /* xDrip4iOS.appex in Embed App Extensions */,
			);
			name = "Embed App Extensions";
			runOnlyForDeploymentPostprocessing = 0;
		};
/* End PBXCopyFilesBuildPhase section */

/* Begin PBXFileReference section */
		148E05A6AF0290AE5815B0F9 /* Pods-xdrip.debug.xcconfig */ = {isa = PBXFileReference; includeInIndex = 1; lastKnownFileType = text.xcconfig; name = "Pods-xdrip.debug.xcconfig"; path = "Target Support Files/Pods-xdrip/Pods-xdrip.debug.xcconfig"; sourceTree = "<group>"; };
		2867F5C725BC209400AA1E98 /* fi */ = {isa = PBXFileReference; lastKnownFileType = text.plist.strings; name = fi; path = fi.lproj/MainInterface.strings; sourceTree = "<group>"; };
		2867F5C825BC209400AA1E98 /* fi */ = {isa = PBXFileReference; lastKnownFileType = text.plist.strings; name = fi; path = fi.lproj/LaunchScreen.strings; sourceTree = "<group>"; };
		2867F5C925BC209500AA1E98 /* fi */ = {isa = PBXFileReference; lastKnownFileType = text.plist.strings; name = fi; path = fi.lproj/Main.strings; sourceTree = "<group>"; };
		2867F5CA25BC209500AA1E98 /* fi */ = {isa = PBXFileReference; lastKnownFileType = text.plist.strings; name = fi; path = fi.lproj/Common.strings; sourceTree = "<group>"; };
		2867F5CB25BC209500AA1E98 /* fi */ = {isa = PBXFileReference; lastKnownFileType = text.plist.strings; name = fi; path = fi.lproj/Alerts.strings; sourceTree = "<group>"; };
		2867F5CC25BC209500AA1E98 /* fi */ = {isa = PBXFileReference; lastKnownFileType = text.plist.strings; name = fi; path = fi.lproj/AlertTypesSettingsView.strings; sourceTree = "<group>"; };
		2867F5CD25BC209500AA1E98 /* fi */ = {isa = PBXFileReference; lastKnownFileType = text.plist.strings; name = fi; path = fi.lproj/BluetoothPeripheralsView.strings; sourceTree = "<group>"; };
		2867F5CE25BC209600AA1E98 /* fi */ = {isa = PBXFileReference; lastKnownFileType = text.plist.strings; name = fi; path = fi.lproj/BluetoothPeripheralView.strings; sourceTree = "<group>"; };
		2867F5CF25BC209600AA1E98 /* fi */ = {isa = PBXFileReference; lastKnownFileType = text.plist.strings; name = fi; path = fi.lproj/CalibrationRequest.strings; sourceTree = "<group>"; };
		2867F5D025BC209600AA1E98 /* fi */ = {isa = PBXFileReference; lastKnownFileType = text.plist.strings; name = fi; path = fi.lproj/Common.strings; sourceTree = "<group>"; };
		2867F5D125BC209700AA1E98 /* fi */ = {isa = PBXFileReference; lastKnownFileType = text.plist.strings; name = fi; path = fi.lproj/DexcomShareTestResult.strings; sourceTree = "<group>"; };
		2867F5D225BC209900AA1E98 /* fi */ = {isa = PBXFileReference; lastKnownFileType = text.plist.strings; name = fi; path = fi.lproj/ErrorMessages.strings; sourceTree = "<group>"; };
		2867F5D325BC209900AA1E98 /* fi */ = {isa = PBXFileReference; lastKnownFileType = text.plist.strings; name = fi; path = fi.lproj/HomeView.strings; sourceTree = "<group>"; };
		2867F5D425BC209A00AA1E98 /* fi */ = {isa = PBXFileReference; lastKnownFileType = text.plist.strings; name = fi; path = fi.lproj/Localizable.strings; sourceTree = "<group>"; };
		2867F5D525BC209A00AA1E98 /* fi */ = {isa = PBXFileReference; lastKnownFileType = text.plist.strings; name = fi; path = fi.lproj/M5StackView.strings; sourceTree = "<group>"; };
		2867F5D625BC209A00AA1E98 /* fi */ = {isa = PBXFileReference; lastKnownFileType = text.plist.strings; name = fi; path = fi.lproj/NightScoutTestResult.strings; sourceTree = "<group>"; };
		2867F5D725BC209B00AA1E98 /* fi */ = {isa = PBXFileReference; lastKnownFileType = text.plist.strings; name = fi; path = fi.lproj/SettingsViews.strings; sourceTree = "<group>"; };
		2867F5D825BC209B00AA1E98 /* fi */ = {isa = PBXFileReference; lastKnownFileType = text.plist.strings; name = fi; path = fi.lproj/SpeakReading.strings; sourceTree = "<group>"; };
		2867F5D925BC209B00AA1E98 /* fi */ = {isa = PBXFileReference; lastKnownFileType = text.plist.strings; name = fi; path = fi.lproj/LibreErrors.strings; sourceTree = "<group>"; };
		2867F5DA25BC209C00AA1E98 /* fi */ = {isa = PBXFileReference; lastKnownFileType = text.plist.strings; name = fi; path = fi.lproj/Snooze.strings; sourceTree = "<group>"; };
		2867F5DB25BC209C00AA1E98 /* fi */ = {isa = PBXFileReference; lastKnownFileType = text.plist.strings; name = fi; path = fi.lproj/LibreNFC.strings; sourceTree = "<group>"; };
		470CE1FF246802F400D5CB74 /* en */ = {isa = PBXFileReference; lastKnownFileType = text.plist.strings; name = en; path = en.lproj/BluetoothPeripheralsView.strings; sourceTree = "<group>"; };
		4749EB9C25B36E010072DF8B /* en */ = {isa = PBXFileReference; lastKnownFileType = text.plist.strings; name = en; path = en.lproj/LibreNFC.strings; sourceTree = "<group>"; };
		47503383247420A200D2260B /* en */ = {isa = PBXFileReference; lastKnownFileType = text.plist.strings; name = en; path = en.lproj/BluetoothPeripheralView.strings; sourceTree = "<group>"; };
		475DED96244AF92A00F78473 /* en */ = {isa = PBXFileReference; lastKnownFileType = text.plist.strings; name = en; path = en.lproj/Alerts.strings; sourceTree = "<group>"; };
		662BEA7F7991B9BD2E7D3EA4 /* Pods_xdrip.framework */ = {isa = PBXFileReference; explicitFileType = wrapper.framework; includeInIndex = 0; path = Pods_xdrip.framework; sourceTree = BUILT_PRODUCTS_DIR; };
		E2648F65F347D56D7DFFFAB7 /* Pods-xdrip.release.xcconfig */ = {isa = PBXFileReference; includeInIndex = 1; lastKnownFileType = text.xcconfig; name = "Pods-xdrip.release.xcconfig"; path = "Target Support Files/Pods-xdrip/Pods-xdrip.release.xcconfig"; sourceTree = "<group>"; };
		F51B9F7C24B216CD00FC0643 /* Libre1NonFixedSlopeCalibrator.swift */ = {isa = PBXFileReference; lastKnownFileType = sourcecode.swift; path = Libre1NonFixedSlopeCalibrator.swift; sourceTree = "<group>"; };
		F8025C0921D94FD700ECF0C0 /* CBManagerState.swift */ = {isa = PBXFileReference; lastKnownFileType = sourcecode.swift; path = CBManagerState.swift; sourceTree = "<group>"; };
		F8025C1221DA683400ECF0C0 /* Data.swift */ = {isa = PBXFileReference; lastKnownFileType = sourcecode.swift; path = Data.swift; sourceTree = "<group>"; };
		F8025E4D21ED450300ECF0C0 /* Double.swift */ = {isa = PBXFileReference; lastKnownFileType = sourcecode.swift; path = Double.swift; sourceTree = "<group>"; };
		F8025E4F21EE746400ECF0C0 /* Calibrator.swift */ = {isa = PBXFileReference; lastKnownFileType = sourcecode.swift; path = Calibrator.swift; sourceTree = "<group>"; };
		F8025E5321EE8D2100ECF0C0 /* Libre1Calibrator.swift */ = {isa = PBXFileReference; lastKnownFileType = sourcecode.swift; path = Libre1Calibrator.swift; sourceTree = "<group>"; };
		F8025E6A21F7CD7600ECF0C0 /* UIStoryboard.swift */ = {isa = PBXFileReference; fileEncoding = 4; lastKnownFileType = sourcecode.swift; path = UIStoryboard.swift; sourceTree = "<group>"; };
		F804870A2336D90200EBDDB7 /* M5Stack+CoreDataClass.swift */ = {isa = PBXFileReference; fileEncoding = 4; lastKnownFileType = sourcecode.swift; path = "M5Stack+CoreDataClass.swift"; sourceTree = "<group>"; };
		F804870B2336D90200EBDDB7 /* M5Stack+CoreDataProperties.swift */ = {isa = PBXFileReference; fileEncoding = 4; lastKnownFileType = sourcecode.swift; path = "M5Stack+CoreDataProperties.swift"; sourceTree = "<group>"; };
		F80610C3222D4E4D00D8F236 /* ActionClosureable-extension.swift */ = {isa = PBXFileReference; lastKnownFileType = sourcecode.swift; path = "ActionClosureable-extension.swift"; sourceTree = "<group>"; };
		F80859262364355F00F3829D /* ConstantsGlucoseChart.swift */ = {isa = PBXFileReference; lastKnownFileType = sourcecode.swift; path = ConstantsGlucoseChart.swift; sourceTree = "<group>"; };
		F80859282364D61B00F3829D /* UserDefaults+charts.swift */ = {isa = PBXFileReference; lastKnownFileType = sourcecode.swift; path = "UserDefaults+charts.swift"; sourceTree = "<group>"; };
		F808592C23677D6A00F3829D /* ChartPoint.swift */ = {isa = PBXFileReference; lastKnownFileType = sourcecode.swift; path = ChartPoint.swift; sourceTree = "<group>"; };
		F808D2C7240323CA0084B5DB /* BubbleBluetoothPeripheralViewModel.swift */ = {isa = PBXFileReference; lastKnownFileType = sourcecode.swift; path = BubbleBluetoothPeripheralViewModel.swift; sourceTree = "<group>"; };
		F808D2C9240325E40084B5DB /* CGMBubbleTransmitterDelegate.swift */ = {isa = PBXFileReference; lastKnownFileType = sourcecode.swift; path = CGMBubbleTransmitterDelegate.swift; sourceTree = "<group>"; };
		F808D2CB240328FA0084B5DB /* Bubble+CoreDataClass.swift */ = {isa = PBXFileReference; lastKnownFileType = sourcecode.swift; path = "Bubble+CoreDataClass.swift"; sourceTree = "<group>"; };
		F808D2CD2403292C0084B5DB /* Bubble+CoreDataProperties.swift */ = {isa = PBXFileReference; lastKnownFileType = sourcecode.swift; path = "Bubble+CoreDataProperties.swift"; sourceTree = "<group>"; };
		F808D2D1240329E70084B5DB /* Bubble+BluetoothPeripheral.swift */ = {isa = PBXFileReference; lastKnownFileType = sourcecode.swift; path = "Bubble+BluetoothPeripheral.swift"; sourceTree = "<group>"; };
		F80D915B24F06A40006840B5 /* PreLibre2.swift */ = {isa = PBXFileReference; fileEncoding = 4; lastKnownFileType = sourcecode.swift; path = PreLibre2.swift; sourceTree = "<group>"; };
		F80D915F24F45EB2006840B5 /* LibreError.swift */ = {isa = PBXFileReference; lastKnownFileType = sourcecode.swift; path = LibreError.swift; sourceTree = "<group>"; };
		F80D916224F5B3DE006840B5 /* Libre2+CoreDataProperties.swift */ = {isa = PBXFileReference; fileEncoding = 4; lastKnownFileType = sourcecode.swift; path = "Libre2+CoreDataProperties.swift"; sourceTree = "<group>"; };
		F80D916324F5B3DE006840B5 /* Libre2+CoreDataClass.swift */ = {isa = PBXFileReference; fileEncoding = 4; lastKnownFileType = sourcecode.swift; path = "Libre2+CoreDataClass.swift"; sourceTree = "<group>"; };
		F80D916724F7086D006840B5 /* Libre2BluetoothPeripheralViewModel.swift */ = {isa = PBXFileReference; lastKnownFileType = sourcecode.swift; path = Libre2BluetoothPeripheralViewModel.swift; sourceTree = "<group>"; };
		F80D916A24F82913006840B5 /* CGMLibre2Transmitter.swift */ = {isa = PBXFileReference; lastKnownFileType = sourcecode.swift; path = CGMLibre2Transmitter.swift; sourceTree = "<group>"; };
		F80D916C24F82A17006840B5 /* CGMLibre2TransmitterDelegate.swift */ = {isa = PBXFileReference; lastKnownFileType = sourcecode.swift; path = CGMLibre2TransmitterDelegate.swift; sourceTree = "<group>"; };
		F80D916F24F85C7A006840B5 /* Libre2+BluetoothPeripheral.swift */ = {isa = PBXFileReference; lastKnownFileType = sourcecode.swift; path = "Libre2+BluetoothPeripheral.swift"; sourceTree = "<group>"; };
		F80D917124FA9CD5006840B5 /* BluetoothPeripheralManager+CGMLibre2TransmitterDelegate.swift */ = {isa = PBXFileReference; lastKnownFileType = sourcecode.swift; path = "BluetoothPeripheralManager+CGMLibre2TransmitterDelegate.swift"; sourceTree = "<group>"; };
		F80ED2E9236F68F90005C035 /* SettingsViewM5StackBluetoothSettingsViewModel.swift */ = {isa = PBXFileReference; fileEncoding = 4; lastKnownFileType = sourcecode.swift; path = SettingsViewM5StackBluetoothSettingsViewModel.swift; sourceTree = "<group>"; };
		F80ED2EA236F68F90005C035 /* SettingsViewM5StackGeneralSettingsViewModel.swift */ = {isa = PBXFileReference; fileEncoding = 4; lastKnownFileType = sourcecode.swift; path = SettingsViewM5StackGeneralSettingsViewModel.swift; sourceTree = "<group>"; };
		F80ED2EB236F68F90005C035 /* SettingsViewM5StackWiFiSettingsViewModel.swift */ = {isa = PBXFileReference; fileEncoding = 4; lastKnownFileType = sourcecode.swift; path = SettingsViewM5StackWiFiSettingsViewModel.swift; sourceTree = "<group>"; };
		F816E0E12432A4D1009EE65B /* Blucon+BluetoothPeripheral.swift */ = {isa = PBXFileReference; fileEncoding = 4; lastKnownFileType = sourcecode.swift; path = "Blucon+BluetoothPeripheral.swift"; sourceTree = "<group>"; };
		F816E0E32432A4FA009EE65B /* CGMBluconTransmitterDelegate.swift */ = {isa = PBXFileReference; fileEncoding = 4; lastKnownFileType = sourcecode.swift; path = CGMBluconTransmitterDelegate.swift; sourceTree = "<group>"; };
		F816E0EC2432A55F009EE65B /* BluconBluetoothPeripheralViewModel.swift */ = {isa = PBXFileReference; fileEncoding = 4; lastKnownFileType = sourcecode.swift; path = BluconBluetoothPeripheralViewModel.swift; sourceTree = "<group>"; };
		F816E0EE2433C31B009EE65B /* Blucon+CoreDataProperties.swift */ = {isa = PBXFileReference; fileEncoding = 4; lastKnownFileType = sourcecode.swift; path = "Blucon+CoreDataProperties.swift"; sourceTree = "<group>"; };
		F816E0EF2433C31B009EE65B /* Blucon+CoreDataClass.swift */ = {isa = PBXFileReference; fileEncoding = 4; lastKnownFileType = sourcecode.swift; path = "Blucon+CoreDataClass.swift"; sourceTree = "<group>"; };
		F816E0F22433DAA9009EE65B /* BluetoothPeripheralManager+CGMBluconTransmitterDelegate.swift */ = {isa = PBXFileReference; lastKnownFileType = sourcecode.swift; path = "BluetoothPeripheralManager+CGMBluconTransmitterDelegate.swift"; sourceTree = "<group>"; };
		F816E0F424367131009EE65B /* GNSEntry+CoreDataProperties.swift */ = {isa = PBXFileReference; fileEncoding = 4; lastKnownFileType = sourcecode.swift; path = "GNSEntry+CoreDataProperties.swift"; sourceTree = "<group>"; };
		F816E0F624367137009EE65B /* GNSEntry+CoreDataClass.swift */ = {isa = PBXFileReference; fileEncoding = 4; lastKnownFileType = sourcecode.swift; path = "GNSEntry+CoreDataClass.swift"; sourceTree = "<group>"; };
		F816E0FD24367338009EE65B /* GNSEntry+BluetoothPeripheral.swift */ = {isa = PBXFileReference; fileEncoding = 4; lastKnownFileType = sourcecode.swift; path = "GNSEntry+BluetoothPeripheral.swift"; sourceTree = "<group>"; };
		F816E0FF2436734C009EE65B /* CGMGNSEntryTransmitterDelegate.swift */ = {isa = PBXFileReference; fileEncoding = 4; lastKnownFileType = sourcecode.swift; path = CGMGNSEntryTransmitterDelegate.swift; sourceTree = "<group>"; };
		F816E10224367389009EE65B /* GNSEntryBluetoothPeripheralViewModel.swift */ = {isa = PBXFileReference; fileEncoding = 4; lastKnownFileType = sourcecode.swift; path = GNSEntryBluetoothPeripheralViewModel.swift; sourceTree = "<group>"; };
		F816E10424368BC3009EE65B /* BluetoothPeripheralManager+CGMGNSEntryTransmitterDelegate.swift */ = {isa = PBXFileReference; lastKnownFileType = sourcecode.swift; path = "BluetoothPeripheralManager+CGMGNSEntryTransmitterDelegate.swift"; sourceTree = "<group>"; };
		F816E1072437E5B9009EE65B /* BlueReader+BluetoothPeripheral.swift */ = {isa = PBXFileReference; lastKnownFileType = sourcecode.swift; path = "BlueReader+BluetoothPeripheral.swift"; sourceTree = "<group>"; };
		F816E1092437E7B8009EE65B /* CGMBlueReaderTransmitterDelegate.swift */ = {isa = PBXFileReference; lastKnownFileType = sourcecode.swift; path = CGMBlueReaderTransmitterDelegate.swift; sourceTree = "<group>"; };
		F816E10B2437EA8E009EE65B /* BlueReader+CoreDataClass.swift */ = {isa = PBXFileReference; lastKnownFileType = sourcecode.swift; path = "BlueReader+CoreDataClass.swift"; sourceTree = "<group>"; };
		F816E10D2437EAC9009EE65B /* BlueReader+CoreDataProperties.swift */ = {isa = PBXFileReference; lastKnownFileType = sourcecode.swift; path = "BlueReader+CoreDataProperties.swift"; sourceTree = "<group>"; };
		F816E10F2437ED21009EE65B /* BluetoothPeripheralManager+CGMBlueReaderTransmitterDelegate.swift */ = {isa = PBXFileReference; lastKnownFileType = sourcecode.swift; path = "BluetoothPeripheralManager+CGMBlueReaderTransmitterDelegate.swift"; sourceTree = "<group>"; };
		F816E11524391A02009EE65B /* Droplet+BluetoothPeripheral.swift */ = {isa = PBXFileReference; lastKnownFileType = sourcecode.swift; path = "Droplet+BluetoothPeripheral.swift"; sourceTree = "<group>"; };
		F816E117243921FB009EE65B /* CGMBDropletTransmitterDelegate.swift */ = {isa = PBXFileReference; lastKnownFileType = sourcecode.swift; path = CGMBDropletTransmitterDelegate.swift; sourceTree = "<group>"; };
		F816E119243923B2009EE65B /* Droplet+CoreDataClass.swift */ = {isa = PBXFileReference; lastKnownFileType = sourcecode.swift; path = "Droplet+CoreDataClass.swift"; sourceTree = "<group>"; };
		F816E11B2439243B009EE65B /* Droplet+CoreDataProperties.swift */ = {isa = PBXFileReference; lastKnownFileType = sourcecode.swift; path = "Droplet+CoreDataProperties.swift"; sourceTree = "<group>"; };
		F816E11D24392690009EE65B /* BluetoothPeripheralManager+CGMDropletTransmitterDelegate.swift */ = {isa = PBXFileReference; lastKnownFileType = sourcecode.swift; path = "BluetoothPeripheralManager+CGMDropletTransmitterDelegate.swift"; sourceTree = "<group>"; };
		F816E12024392D40009EE65B /* DropletBluetoothPeripheralViewModel.swift */ = {isa = PBXFileReference; lastKnownFileType = sourcecode.swift; path = DropletBluetoothPeripheralViewModel.swift; sourceTree = "<group>"; };
		F816E1232439DB63009EE65B /* DexcomG4+BluetoothPeripheral.swift */ = {isa = PBXFileReference; lastKnownFileType = sourcecode.swift; path = "DexcomG4+BluetoothPeripheral.swift"; sourceTree = "<group>"; };
		F816E1272439DE55009EE65B /* CGMDexomG4TransmitterDelegate.swift */ = {isa = PBXFileReference; lastKnownFileType = sourcecode.swift; path = CGMDexomG4TransmitterDelegate.swift; sourceTree = "<group>"; };
		F816E1292439DF3A009EE65B /* DexcomG4+CoreDataClass.swift */ = {isa = PBXFileReference; lastKnownFileType = sourcecode.swift; path = "DexcomG4+CoreDataClass.swift"; sourceTree = "<group>"; };
		F816E12B2439DFBA009EE65B /* DexcomG4+CoreDataProperties.swift */ = {isa = PBXFileReference; lastKnownFileType = sourcecode.swift; path = "DexcomG4+CoreDataProperties.swift"; sourceTree = "<group>"; };
		F816E12D2439E06E009EE65B /* BluetoothPeripheralManager+CGMDexcomG4TransmitterDelegate.swift */ = {isa = PBXFileReference; lastKnownFileType = sourcecode.swift; path = "BluetoothPeripheralManager+CGMDexcomG4TransmitterDelegate.swift"; sourceTree = "<group>"; };
		F816E1302439E2DD009EE65B /* DexcomG4BluetoothPeripheralViewModel.swift */ = {isa = PBXFileReference; lastKnownFileType = sourcecode.swift; path = DexcomG4BluetoothPeripheralViewModel.swift; sourceTree = "<group>"; };
		F8177022248CF78300AA3600 /* LibreSensorType.swift */ = {isa = PBXFileReference; lastKnownFileType = sourcecode.swift; path = LibreSensorType.swift; sourceTree = "<group>"; };
		F8177024248ED4DE00AA3600 /* Libre1DerivedAlgorithmParameters.swift */ = {isa = PBXFileReference; lastKnownFileType = sourcecode.swift; path = Libre1DerivedAlgorithmParameters.swift; sourceTree = "<group>"; };
		F817702A2491860F00AA3600 /* fr */ = {isa = PBXFileReference; lastKnownFileType = text.plist.strings; name = fr; path = fr.lproj/SettingsViews.strings; sourceTree = "<group>"; };
		F81D6D4522B67F55005EFAE2 /* pt */ = {isa = PBXFileReference; lastKnownFileType = text.plist.strings; name = pt; path = pt.lproj/SpeakReading.strings; sourceTree = "<group>"; };
		F81D6D4722BD5F62005EFAE2 /* DexcomShareUploadManager.swift */ = {isa = PBXFileReference; lastKnownFileType = sourcecode.swift; path = DexcomShareUploadManager.swift; sourceTree = "<group>"; };
		F81D6D4D22BFC762005EFAE2 /* TextsDexcomShareTestResult.swift */ = {isa = PBXFileReference; lastKnownFileType = sourcecode.swift; path = TextsDexcomShareTestResult.swift; sourceTree = "<group>"; };
		F81D6D5122C27F18005EFAE2 /* BgReading+DexcomShare.swift */ = {isa = PBXFileReference; lastKnownFileType = sourcecode.swift; path = "BgReading+DexcomShare.swift"; sourceTree = "<group>"; };
		F81F36F425C1579C00520946 /* pt */ = {isa = PBXFileReference; lastKnownFileType = text.plist.strings; name = pt; path = pt.lproj/Alerts.strings; sourceTree = "<group>"; };
		F81F36F625C157D200520946 /* pt */ = {isa = PBXFileReference; lastKnownFileType = text.plist.strings; name = pt; path = pt.lproj/AlertTypesSettingsView.strings; sourceTree = "<group>"; };
		F81F36F725C157D900520946 /* pt */ = {isa = PBXFileReference; lastKnownFileType = text.plist.strings; name = pt; path = pt.lproj/BluetoothPeripheralsView.strings; sourceTree = "<group>"; };
		F81F36F825C157DF00520946 /* pt */ = {isa = PBXFileReference; lastKnownFileType = text.plist.strings; name = pt; path = pt.lproj/BluetoothPeripheralView.strings; sourceTree = "<group>"; };
		F81F36F925C157E600520946 /* pt */ = {isa = PBXFileReference; lastKnownFileType = text.plist.strings; name = pt; path = pt.lproj/CalibrationRequest.strings; sourceTree = "<group>"; };
		F81F36FA25C157F200520946 /* pt */ = {isa = PBXFileReference; lastKnownFileType = text.plist.strings; name = pt; path = pt.lproj/ErrorMessages.strings; sourceTree = "<group>"; };
		F81F36FB25C157F800520946 /* pt */ = {isa = PBXFileReference; lastKnownFileType = text.plist.strings; name = pt; path = pt.lproj/HomeView.strings; sourceTree = "<group>"; };
		F81F36FD25C1580700520946 /* pt */ = {isa = PBXFileReference; lastKnownFileType = text.plist.strings; name = pt; path = pt.lproj/LaunchScreen.strings; sourceTree = "<group>"; };
		F81F36FE25C1581000520946 /* pt */ = {isa = PBXFileReference; lastKnownFileType = text.plist.strings; name = pt; path = pt.lproj/Localizable.strings; sourceTree = "<group>"; };
		F81F36FF25C1581900520946 /* pt */ = {isa = PBXFileReference; lastKnownFileType = text.plist.strings; name = pt; path = pt.lproj/M5StackView.strings; sourceTree = "<group>"; };
		F81F370125C1582400520946 /* pt */ = {isa = PBXFileReference; lastKnownFileType = text.plist.strings; name = pt; path = pt.lproj/Main.strings; sourceTree = "<group>"; };
		F81F370225C1582700520946 /* pt */ = {isa = PBXFileReference; lastKnownFileType = text.plist.strings; name = pt; path = pt.lproj/NightScoutTestResult.strings; sourceTree = "<group>"; };
		F81F370425C1583400520946 /* en */ = {isa = PBXFileReference; lastKnownFileType = text.plist.strings; name = en; path = en.lproj/WatlaaView.strings; sourceTree = "<group>"; };
		F81F370625C1583E00520946 /* pt */ = {isa = PBXFileReference; lastKnownFileType = text.plist.strings; name = pt; path = pt.lproj/WatlaaView.strings; sourceTree = "<group>"; };
		F81F370725C1584200520946 /* pt */ = {isa = PBXFileReference; lastKnownFileType = text.plist.strings; name = pt; path = pt.lproj/LibreErrors.strings; sourceTree = "<group>"; };
		F81F370925C1584A00520946 /* en */ = {isa = PBXFileReference; lastKnownFileType = text.plist.strings; name = en; path = en.lproj/LibreStates.strings; sourceTree = "<group>"; };
		F81F370D25C1584F00520946 /* pt */ = {isa = PBXFileReference; lastKnownFileType = text.plist.strings; name = pt; path = pt.lproj/LibreStates.strings; sourceTree = "<group>"; };
		F81F370E25C1585500520946 /* pt */ = {isa = PBXFileReference; lastKnownFileType = text.plist.strings; name = pt; path = pt.lproj/Snooze.strings; sourceTree = "<group>"; };
		F81F370F25C1585800520946 /* pt */ = {isa = PBXFileReference; lastKnownFileType = text.plist.strings; name = pt; path = pt.lproj/LibreNFC.strings; sourceTree = "<group>"; };
		F81F39A725C5FAE500520946 /* nl */ = {isa = PBXFileReference; lastKnownFileType = text.plist.strings; name = nl; path = nl.lproj/BluetoothPeripheralsView.strings; sourceTree = "<group>"; };
		F81F39A825C5FAEF00520946 /* nl */ = {isa = PBXFileReference; lastKnownFileType = text.plist.strings; name = nl; path = nl.lproj/BluetoothPeripheralView.strings; sourceTree = "<group>"; };
		F81F39A925C5FAF500520946 /* nl */ = {isa = PBXFileReference; lastKnownFileType = text.plist.strings; name = nl; path = nl.lproj/CalibrationRequest.strings; sourceTree = "<group>"; };
		F81F39AA25C5FB0700520946 /* nl */ = {isa = PBXFileReference; lastKnownFileType = text.plist.strings; name = nl; path = nl.lproj/DexcomShareTestResult.strings; sourceTree = "<group>"; };
		F81F39AB25C5FB0B00520946 /* nl */ = {isa = PBXFileReference; lastKnownFileType = text.plist.strings; name = nl; path = nl.lproj/ErrorMessages.strings; sourceTree = "<group>"; };
		F81F39AC25C5FB1000520946 /* nl */ = {isa = PBXFileReference; lastKnownFileType = text.plist.strings; name = nl; path = nl.lproj/HomeView.strings; sourceTree = "<group>"; };
		F81F39AD25C5FB1C00520946 /* nl */ = {isa = PBXFileReference; lastKnownFileType = text.plist.strings; name = nl; path = nl.lproj/M5StackView.strings; sourceTree = "<group>"; };
		F81F39AE25C5FB2900520946 /* nl */ = {isa = PBXFileReference; lastKnownFileType = text.plist.strings; name = nl; path = nl.lproj/NightScoutTestResult.strings; sourceTree = "<group>"; };
		F81F39AF25C5FB3200520946 /* nl */ = {isa = PBXFileReference; lastKnownFileType = text.plist.strings; name = nl; path = nl.lproj/WatlaaView.strings; sourceTree = "<group>"; };
		F81F39B025C5FB3B00520946 /* nl */ = {isa = PBXFileReference; lastKnownFileType = text.plist.strings; name = nl; path = nl.lproj/LibreErrors.strings; sourceTree = "<group>"; };
		F81F39B125C5FB4100520946 /* nl */ = {isa = PBXFileReference; lastKnownFileType = text.plist.strings; name = nl; path = nl.lproj/LibreStates.strings; sourceTree = "<group>"; };
		F81F39B225C5FB4700520946 /* nl */ = {isa = PBXFileReference; lastKnownFileType = text.plist.strings; name = nl; path = nl.lproj/Snooze.strings; sourceTree = "<group>"; };
		F81F39B325C5FB4D00520946 /* nl */ = {isa = PBXFileReference; lastKnownFileType = text.plist.strings; name = nl; path = nl.lproj/LibreNFC.strings; sourceTree = "<group>"; };
		F81F39C825C6106600520946 /* ar */ = {isa = PBXFileReference; lastKnownFileType = text.plist.strings; name = ar; path = ar.lproj/WatlaaView.strings; sourceTree = "<group>"; };
		F81F39C925C6107600520946 /* ar */ = {isa = PBXFileReference; lastKnownFileType = text.plist.strings; name = ar; path = ar.lproj/LibreErrors.strings; sourceTree = "<group>"; };
		F81F39CA25C6107900520946 /* ar */ = {isa = PBXFileReference; lastKnownFileType = text.plist.strings; name = ar; path = ar.lproj/LibreStates.strings; sourceTree = "<group>"; };
		F81F39CB25C6107E00520946 /* ar */ = {isa = PBXFileReference; lastKnownFileType = text.plist.strings; name = ar; path = ar.lproj/Snooze.strings; sourceTree = "<group>"; };
		F81F39CC25C6108300520946 /* ar */ = {isa = PBXFileReference; lastKnownFileType = text.plist.strings; name = ar; path = ar.lproj/LibreNFC.strings; sourceTree = "<group>"; };
		F81F39DB25C6167100520946 /* de */ = {isa = PBXFileReference; lastKnownFileType = text.plist.strings; name = de; path = de.lproj/Alerts.strings; sourceTree = "<group>"; };
		F81F39DC25C6167600520946 /* de */ = {isa = PBXFileReference; lastKnownFileType = text.plist.strings; name = de; path = de.lproj/AlertTypesSettingsView.strings; sourceTree = "<group>"; };
		F81F39DD25C6167D00520946 /* de */ = {isa = PBXFileReference; lastKnownFileType = text.plist.strings; name = de; path = de.lproj/BluetoothPeripheralsView.strings; sourceTree = "<group>"; };
		F81F39DE25C6168100520946 /* de */ = {isa = PBXFileReference; lastKnownFileType = text.plist.strings; name = de; path = de.lproj/CalibrationRequest.strings; sourceTree = "<group>"; };
		F81F39DF25C6168400520946 /* de */ = {isa = PBXFileReference; lastKnownFileType = text.plist.strings; name = de; path = de.lproj/Common.strings; sourceTree = "<group>"; };
		F81F39E025C6168700520946 /* de */ = {isa = PBXFileReference; lastKnownFileType = text.plist.strings; name = de; path = de.lproj/DexcomShareTestResult.strings; sourceTree = "<group>"; };
		F81F39E125C6168A00520946 /* de */ = {isa = PBXFileReference; lastKnownFileType = text.plist.strings; name = de; path = de.lproj/ErrorMessages.strings; sourceTree = "<group>"; };
		F81F39E225C6168E00520946 /* de */ = {isa = PBXFileReference; lastKnownFileType = text.plist.strings; name = de; path = de.lproj/HomeView.strings; sourceTree = "<group>"; };
		F81F39E325C6169C00520946 /* de */ = {isa = PBXFileReference; lastKnownFileType = text.plist.strings; name = de; path = de.lproj/M5StackView.strings; sourceTree = "<group>"; };
		F81F39E425C616A800520946 /* de */ = {isa = PBXFileReference; lastKnownFileType = text.plist.strings; name = de; path = de.lproj/NightScoutTestResult.strings; sourceTree = "<group>"; };
		F81F39E525C616AD00520946 /* de */ = {isa = PBXFileReference; lastKnownFileType = text.plist.strings; name = de; path = de.lproj/SettingsViews.strings; sourceTree = "<group>"; };
		F81F39E625C616AF00520946 /* de */ = {isa = PBXFileReference; lastKnownFileType = text.plist.strings; name = de; path = de.lproj/SpeakReading.strings; sourceTree = "<group>"; };
		F81F39E725C616B900520946 /* de */ = {isa = PBXFileReference; lastKnownFileType = text.plist.strings; name = de; path = de.lproj/WatlaaView.strings; sourceTree = "<group>"; };
		F81F39E825C616BC00520946 /* de */ = {isa = PBXFileReference; lastKnownFileType = text.plist.strings; name = de; path = de.lproj/LibreErrors.strings; sourceTree = "<group>"; };
		F81F39E925C616C000520946 /* de */ = {isa = PBXFileReference; lastKnownFileType = text.plist.strings; name = de; path = de.lproj/LibreStates.strings; sourceTree = "<group>"; };
		F81F39EA25C616C500520946 /* de */ = {isa = PBXFileReference; lastKnownFileType = text.plist.strings; name = de; path = de.lproj/Snooze.strings; sourceTree = "<group>"; };
		F81F39EB25C616C900520946 /* de */ = {isa = PBXFileReference; lastKnownFileType = text.plist.strings; name = de; path = de.lproj/LibreNFC.strings; sourceTree = "<group>"; };
		F81F3A5F25C9E5A800520946 /* es */ = {isa = PBXFileReference; lastKnownFileType = text.plist.strings; name = es; path = es.lproj/MainInterface.strings; sourceTree = "<group>"; };
		F81F3A6025C9E5A800520946 /* es */ = {isa = PBXFileReference; lastKnownFileType = text.plist.strings; name = es; path = es.lproj/LaunchScreen.strings; sourceTree = "<group>"; };
		F81F3A6125C9E5A800520946 /* es */ = {isa = PBXFileReference; lastKnownFileType = text.plist.strings; name = es; path = es.lproj/Main.strings; sourceTree = "<group>"; };
		F81F3A6225C9E5A800520946 /* es */ = {isa = PBXFileReference; lastKnownFileType = text.plist.strings; name = es; path = es.lproj/Common.strings; sourceTree = "<group>"; };
		F81F3A6325C9E5A800520946 /* es */ = {isa = PBXFileReference; lastKnownFileType = text.plist.strings; name = es; path = es.lproj/Alerts.strings; sourceTree = "<group>"; };
		F81F3A6425C9E5A800520946 /* es */ = {isa = PBXFileReference; lastKnownFileType = text.plist.strings; name = es; path = es.lproj/AlertTypesSettingsView.strings; sourceTree = "<group>"; };
		F81F3A6525C9E5A800520946 /* es */ = {isa = PBXFileReference; lastKnownFileType = text.plist.strings; name = es; path = es.lproj/BluetoothPeripheralsView.strings; sourceTree = "<group>"; };
		F81F3A6625C9E5A800520946 /* es */ = {isa = PBXFileReference; lastKnownFileType = text.plist.strings; name = es; path = es.lproj/BluetoothPeripheralView.strings; sourceTree = "<group>"; };
		F81F3A6725C9E5A800520946 /* es */ = {isa = PBXFileReference; lastKnownFileType = text.plist.strings; name = es; path = es.lproj/CalibrationRequest.strings; sourceTree = "<group>"; };
		F81F3A6825C9E5A800520946 /* es */ = {isa = PBXFileReference; lastKnownFileType = text.plist.strings; name = es; path = es.lproj/Common.strings; sourceTree = "<group>"; };
		F81F3A6925C9E5A800520946 /* es */ = {isa = PBXFileReference; lastKnownFileType = text.plist.strings; name = es; path = es.lproj/DexcomShareTestResult.strings; sourceTree = "<group>"; };
		F81F3A6A25C9E5A800520946 /* es */ = {isa = PBXFileReference; lastKnownFileType = text.plist.strings; name = es; path = es.lproj/ErrorMessages.strings; sourceTree = "<group>"; };
		F81F3A6B25C9E5A800520946 /* es */ = {isa = PBXFileReference; lastKnownFileType = text.plist.strings; name = es; path = es.lproj/HomeView.strings; sourceTree = "<group>"; };
		F81F3A6C25C9E5A800520946 /* es */ = {isa = PBXFileReference; lastKnownFileType = text.plist.strings; name = es; path = es.lproj/Localizable.strings; sourceTree = "<group>"; };
		F81F3A6D25C9E5A800520946 /* es */ = {isa = PBXFileReference; lastKnownFileType = text.plist.strings; name = es; path = es.lproj/M5StackView.strings; sourceTree = "<group>"; };
		F81F3A6E25C9E5A800520946 /* es */ = {isa = PBXFileReference; lastKnownFileType = text.plist.strings; name = es; path = es.lproj/NightScoutTestResult.strings; sourceTree = "<group>"; };
		F81F3A6F25C9E5A800520946 /* es */ = {isa = PBXFileReference; lastKnownFileType = text.plist.strings; name = es; path = es.lproj/SettingsViews.strings; sourceTree = "<group>"; };
		F81F3A7025C9E5A800520946 /* es */ = {isa = PBXFileReference; lastKnownFileType = text.plist.strings; name = es; path = es.lproj/SpeakReading.strings; sourceTree = "<group>"; };
		F81F3A7125C9E5A800520946 /* es */ = {isa = PBXFileReference; lastKnownFileType = text.plist.strings; name = es; path = es.lproj/WatlaaView.strings; sourceTree = "<group>"; };
		F81F3A7225C9E5A800520946 /* es */ = {isa = PBXFileReference; lastKnownFileType = text.plist.strings; name = es; path = es.lproj/LibreErrors.strings; sourceTree = "<group>"; };
		F81F3A7325C9E5A800520946 /* es */ = {isa = PBXFileReference; lastKnownFileType = text.plist.strings; name = es; path = es.lproj/LibreStates.strings; sourceTree = "<group>"; };
		F81F3A7425C9E5A800520946 /* es */ = {isa = PBXFileReference; lastKnownFileType = text.plist.strings; name = es; path = es.lproj/Snooze.strings; sourceTree = "<group>"; };
		F81F3A7525C9E5A800520946 /* es */ = {isa = PBXFileReference; lastKnownFileType = text.plist.strings; name = es; path = es.lproj/LibreNFC.strings; sourceTree = "<group>"; };
		F81F9FF722861E6D0028C70F /* KeyValueObserverTimeKeeper.swift */ = {isa = PBXFileReference; lastKnownFileType = sourcecode.swift; path = KeyValueObserverTimeKeeper.swift; sourceTree = "<group>"; };
		F81F9FFB2288C7530028C70F /* NewAlertSettingsViewController.swift */ = {isa = PBXFileReference; lastKnownFileType = sourcecode.swift; path = NewAlertSettingsViewController.swift; sourceTree = "<group>"; };
		F81F9FFF2289E4990028C70F /* AlertSettingsViewControllerData.swift */ = {isa = PBXFileReference; lastKnownFileType = sourcecode.swift; path = AlertSettingsViewControllerData.swift; sourceTree = "<group>"; };
		F81FA005228E09D40028C70F /* TextsCalibration.swift */ = {isa = PBXFileReference; lastKnownFileType = sourcecode.swift; path = TextsCalibration.swift; sourceTree = "<group>"; };
		F81FA009228F53680028C70F /* TextsHomeView.swift */ = {isa = PBXFileReference; lastKnownFileType = sourcecode.swift; path = TextsHomeView.swift; sourceTree = "<group>"; };
		F821CF49229BF43A005C1E43 /* AlertKind.swift */ = {isa = PBXFileReference; fileEncoding = 4; lastKnownFileType = sourcecode.swift; path = AlertKind.swift; sourceTree = "<group>"; };
		F821CF4A229BF43A005C1E43 /* SnoozeParameters.swift */ = {isa = PBXFileReference; fileEncoding = 4; lastKnownFileType = sourcecode.swift; path = SnoozeParameters.swift; sourceTree = "<group>"; };
		F821CF4B229BF43A005C1E43 /* AlertManager.swift */ = {isa = PBXFileReference; fileEncoding = 4; lastKnownFileType = sourcecode.swift; path = AlertManager.swift; sourceTree = "<group>"; };
		F821CF4E229BF43A005C1E43 /* CoreDataManager.swift */ = {isa = PBXFileReference; fileEncoding = 4; lastKnownFileType = sourcecode.swift; path = CoreDataManager.swift; sourceTree = "<group>"; };
		F821CF52229BF43A005C1E43 /* NSDateFormatter.swift */ = {isa = PBXFileReference; fileEncoding = 4; lastKnownFileType = sourcecode.swift; path = NSDateFormatter.swift; sourceTree = "<group>"; };
		F821CF53229BF43A005C1E43 /* BgReading+NightScout.swift */ = {isa = PBXFileReference; fileEncoding = 4; lastKnownFileType = sourcecode.swift; path = "BgReading+NightScout.swift"; sourceTree = "<group>"; };
		F821CF55229BF43A005C1E43 /* ApplicationManager.swift */ = {isa = PBXFileReference; fileEncoding = 4; lastKnownFileType = sourcecode.swift; path = ApplicationManager.swift; sourceTree = "<group>"; };
		F821CF60229BF4A2005C1E43 /* NightScoutUploadManager.swift */ = {isa = PBXFileReference; fileEncoding = 4; lastKnownFileType = sourcecode.swift; path = NightScoutUploadManager.swift; sourceTree = "<group>"; };
		F821CF65229EE68B005C1E43 /* NightScoutFollowManager.swift */ = {isa = PBXFileReference; fileEncoding = 4; lastKnownFileType = sourcecode.swift; path = NightScoutFollowManager.swift; sourceTree = "<group>"; };
		F821CF6A229FC22D005C1E43 /* Endpoint.swift */ = {isa = PBXFileReference; fileEncoding = 4; lastKnownFileType = sourcecode.swift; path = Endpoint.swift; sourceTree = "<group>"; };
		F821CF6E229FC280005C1E43 /* Endpoint+NightScout.swift */ = {isa = PBXFileReference; lastKnownFileType = sourcecode.swift; path = "Endpoint+NightScout.swift"; sourceTree = "<group>"; };
		F821CF7A22A1D359005C1E43 /* NightScoutFollowerDelegate.swift */ = {isa = PBXFileReference; lastKnownFileType = sourcecode.swift; path = NightScoutFollowerDelegate.swift; sourceTree = "<group>"; };
		F821CF7C22A46CDD005C1E43 /* 1-millisecond-of-silence.mp3 */ = {isa = PBXFileReference; lastKnownFileType = audio.mp3; path = "1-millisecond-of-silence.mp3"; sourceTree = "<group>"; };
		F821CF7E22A4EDCF005C1E43 /* 20ms-of-silence.caf */ = {isa = PBXFileReference; lastKnownFileType = file; path = "20ms-of-silence.caf"; sourceTree = "<group>"; };
		F821CF8022A5C814005C1E43 /* RepeatingTimer.swift */ = {isa = PBXFileReference; lastKnownFileType = sourcecode.swift; path = RepeatingTimer.swift; sourceTree = "<group>"; };
		F821CF8D22AB090C005C1E43 /* DatePickerViewController.swift */ = {isa = PBXFileReference; lastKnownFileType = sourcecode.swift; path = DatePickerViewController.swift; sourceTree = "<group>"; };
		F821CF8F22AB1068005C1E43 /* DatePickerViewData.swift */ = {isa = PBXFileReference; lastKnownFileType = sourcecode.swift; path = DatePickerViewData.swift; sourceTree = "<group>"; };
		F821CF9422ADB0D7005C1E43 /* HealthKitManager.swift */ = {isa = PBXFileReference; fileEncoding = 4; lastKnownFileType = sourcecode.swift; path = HealthKitManager.swift; sourceTree = "<group>"; };
		F821CF9622AE589E005C1E43 /* HealthKit.framework */ = {isa = PBXFileReference; lastKnownFileType = wrapper.framework; name = HealthKit.framework; path = System/Library/Frameworks/HealthKit.framework; sourceTree = SDKROOT; };
		F821CF9822AE589E005C1E43 /* xdrip.entitlements */ = {isa = PBXFileReference; lastKnownFileType = text.plist.entitlements; path = xdrip.entitlements; sourceTree = "<group>"; };
		F821CF9C22AEF483005C1E43 /* BGReadingSpeaker.swift */ = {isa = PBXFileReference; fileEncoding = 4; lastKnownFileType = sourcecode.swift; path = BGReadingSpeaker.swift; sourceTree = "<group>"; };
		F82436FB24BE014000BED341 /* TextsLibreStates.swift */ = {isa = PBXFileReference; lastKnownFileType = sourcecode.swift; path = TextsLibreStates.swift; sourceTree = "<group>"; };
		F82436FF24CB7A7F00BED341 /* Martian_Gun.caf */ = {isa = PBXFileReference; lastKnownFileType = file; path = Martian_Gun.caf; sourceTree = "<group>"; };
		F824370024CB7A8000BED341 /* Thunder_Sound_FX.caf */ = {isa = PBXFileReference; lastKnownFileType = file; path = Thunder_Sound_FX.caf; sourceTree = "<group>"; };
		F824370124CB7A8000BED341 /* Chimes_Glassy.caf */ = {isa = PBXFileReference; lastKnownFileType = file; path = Chimes_Glassy.caf; sourceTree = "<group>"; };
		F824370224CB7A8000BED341 /* Time_Has_Come.caf */ = {isa = PBXFileReference; lastKnownFileType = file; path = Time_Has_Come.caf; sourceTree = "<group>"; };
		F824370324CB7A8000BED341 /* Burglar_Alarm_Siren_1.caf */ = {isa = PBXFileReference; lastKnownFileType = file; path = Burglar_Alarm_Siren_1.caf; sourceTree = "<group>"; };
		F824370424CB7A8100BED341 /* Ambulance.caf */ = {isa = PBXFileReference; lastKnownFileType = file; path = Ambulance.caf; sourceTree = "<group>"; };
		F824370524CB7A8100BED341 /* Siri_Alert_Urgent_Low_Glucose.caf */ = {isa = PBXFileReference; lastKnownFileType = file; path = Siri_Alert_Urgent_Low_Glucose.caf; sourceTree = "<group>"; };
		F824370624CB7A8200BED341 /* Indeed.caf */ = {isa = PBXFileReference; lastKnownFileType = file; path = Indeed.caf; sourceTree = "<group>"; };
		F824370724CB7A8300BED341 /* Ending_Reached.caf */ = {isa = PBXFileReference; lastKnownFileType = file; path = Ending_Reached.caf; sourceTree = "<group>"; };
		F824370824CB7A8300BED341 /* Store_Door_Chime.caf */ = {isa = PBXFileReference; lastKnownFileType = file; path = Store_Door_Chime.caf; sourceTree = "<group>"; };
		F824370924CB7A8300BED341 /* Cartoon_Siren.caf */ = {isa = PBXFileReference; lastKnownFileType = file; path = Cartoon_Siren.caf; sourceTree = "<group>"; };
		F824370A24CB7A8300BED341 /* Big_Clock_Ticking.caf */ = {isa = PBXFileReference; lastKnownFileType = file; path = Big_Clock_Ticking.caf; sourceTree = "<group>"; };
		F824370B24CB7A8300BED341 /* Siri_Glucose_Dropping_Fast.caf */ = {isa = PBXFileReference; lastKnownFileType = file; path = Siri_Glucose_Dropping_Fast.caf; sourceTree = "<group>"; };
		F824370C24CB7A8300BED341 /* Siri_Urgent_Low_Glucose.caf */ = {isa = PBXFileReference; lastKnownFileType = file; path = Siri_Urgent_Low_Glucose.caf; sourceTree = "<group>"; };
		F824370D24CB7A8300BED341 /* Sci-Fi_Alarm_Loop_2.caf */ = {isa = PBXFileReference; lastKnownFileType = file; path = "Sci-Fi_Alarm_Loop_2.caf"; sourceTree = "<group>"; };
		F824370E24CB7A8400BED341 /* Sci-Fi_Alarm_Loop_3.caf */ = {isa = PBXFileReference; lastKnownFileType = file; path = "Sci-Fi_Alarm_Loop_3.caf"; sourceTree = "<group>"; };
		F824370F24CB7A8400BED341 /* Sci-Fi_Spaceship_Message.caf */ = {isa = PBXFileReference; lastKnownFileType = file; path = "Sci-Fi_Spaceship_Message.caf"; sourceTree = "<group>"; };
		F824371024CB7A8400BED341 /* Emergency_Alarm.caf */ = {isa = PBXFileReference; lastKnownFileType = file; path = Emergency_Alarm.caf; sourceTree = "<group>"; };
		F824371124CB7A8400BED341 /* Machine_Charge.caf */ = {isa = PBXFileReference; lastKnownFileType = file; path = Machine_Charge.caf; sourceTree = "<group>"; };
		F824371224CB7A8400BED341 /* Open_Your_Eyes_And_See.caf */ = {isa = PBXFileReference; lastKnownFileType = file; path = Open_Your_Eyes_And_See.caf; sourceTree = "<group>"; };
		F824371324CB7A8400BED341 /* Sci-Fi_Warning.caf */ = {isa = PBXFileReference; lastKnownFileType = file; path = "Sci-Fi_Warning.caf"; sourceTree = "<group>"; };
		F824371424CB7A8500BED341 /* Sci-Fi_Alarm.caf */ = {isa = PBXFileReference; lastKnownFileType = file; path = "Sci-Fi_Alarm.caf"; sourceTree = "<group>"; };
		F824371524CB7A8500BED341 /* Sci-Fi_Alarm_Loop_4.caf */ = {isa = PBXFileReference; lastKnownFileType = file; path = "Sci-Fi_Alarm_Loop_4.caf"; sourceTree = "<group>"; };
		F824371624CB7A8500BED341 /* Cartoon_Uh_Oh.caf */ = {isa = PBXFileReference; lastKnownFileType = file; path = Cartoon_Uh_Oh.caf; sourceTree = "<group>"; };
		F824371724CB7A8500BED341 /* Cartoon_Villain_Horns.caf */ = {isa = PBXFileReference; lastKnownFileType = file; path = Cartoon_Villain_Horns.caf; sourceTree = "<group>"; };
		F824371824CB7A8600BED341 /* Tornado_Siren.caf */ = {isa = PBXFileReference; lastKnownFileType = file; path = Tornado_Siren.caf; sourceTree = "<group>"; };
		F824371924CB7A8600BED341 /* Early_Sunrise.caf */ = {isa = PBXFileReference; lastKnownFileType = file; path = Early_Sunrise.caf; sourceTree = "<group>"; };
		F824371A24CB7A8600BED341 /* Siri_Low_Glucose.caf */ = {isa = PBXFileReference; lastKnownFileType = file; path = Siri_Low_Glucose.caf; sourceTree = "<group>"; };
		F824371B24CB7A8600BED341 /* Alien_Siren.caf */ = {isa = PBXFileReference; lastKnownFileType = file; path = Alien_Siren.caf; sourceTree = "<group>"; };
		F824371C24CB7A8700BED341 /* Ghost_Hover.caf */ = {isa = PBXFileReference; lastKnownFileType = file; path = Ghost_Hover.caf; sourceTree = "<group>"; };
		F824371D24CB7A8700BED341 /* Insistently.caf */ = {isa = PBXFileReference; lastKnownFileType = file; path = Insistently.caf; sourceTree = "<group>"; };
		F824371E24CB7A8700BED341 /* Soft_Warm_Airy_Optimistic.caf */ = {isa = PBXFileReference; lastKnownFileType = file; path = Soft_Warm_Airy_Optimistic.caf; sourceTree = "<group>"; };
		F824371F24CB7A8700BED341 /* Two_Turtle_Doves.caf */ = {isa = PBXFileReference; lastKnownFileType = file; path = Two_Turtle_Doves.caf; sourceTree = "<group>"; };
		F824372024CB7A8800BED341 /* Fly.caf */ = {isa = PBXFileReference; lastKnownFileType = file; path = Fly.caf; sourceTree = "<group>"; };
		F824372124CB7A8800BED341 /* Marimba_Descend.caf */ = {isa = PBXFileReference; lastKnownFileType = file; path = Marimba_Descend.caf; sourceTree = "<group>"; };
		F824372224CB7A8800BED341 /* Soft_Warm_Airy_Reassuring.caf */ = {isa = PBXFileReference; lastKnownFileType = file; path = Soft_Warm_Airy_Reassuring.caf; sourceTree = "<group>"; };
		F824372324CB7A8900BED341 /* Win_Gain.caf */ = {isa = PBXFileReference; lastKnownFileType = file; path = Win_Gain.caf; sourceTree = "<group>"; };
		F824372424CB7A8A00BED341 /* Siri_Alert_Glucose_Rising_Fast.caf */ = {isa = PBXFileReference; lastKnownFileType = file; path = Siri_Alert_Glucose_Rising_Fast.caf; sourceTree = "<group>"; };
		F824372524CB7A8A00BED341 /* CSFX-2_Alarm.caf */ = {isa = PBXFileReference; lastKnownFileType = file; path = "CSFX-2_Alarm.caf"; sourceTree = "<group>"; };
		F824372624CB7A8A00BED341 /* Sci-Fi_Computer_Console_Alarm.caf */ = {isa = PBXFileReference; lastKnownFileType = file; path = "Sci-Fi_Computer_Console_Alarm.caf"; sourceTree = "<group>"; };
		F824372724CB7A8A00BED341 /* Unpaved.caf */ = {isa = PBXFileReference; lastKnownFileType = file; path = Unpaved.caf; sourceTree = "<group>"; };
		F824372824CB7A8B00BED341 /* Martian_Scanner.caf */ = {isa = PBXFileReference; lastKnownFileType = file; path = Martian_Scanner.caf; sourceTree = "<group>"; };
		F824372924CB7A8B00BED341 /* Cartoon_Ascend_Then_Descend.caf */ = {isa = PBXFileReference; lastKnownFileType = file; path = Cartoon_Ascend_Then_Descend.caf; sourceTree = "<group>"; };
		F824372A24CB7A8B00BED341 /* Pager_Beeps.caf */ = {isa = PBXFileReference; lastKnownFileType = file; path = Pager_Beeps.caf; sourceTree = "<group>"; };
		F824372B24CB7A8B00BED341 /* Oringz.caf */ = {isa = PBXFileReference; lastKnownFileType = file; path = Oringz.caf; sourceTree = "<group>"; };
		F824372C24CB7A8C00BED341 /* Siri_Transmitter_Battery_Low.caf */ = {isa = PBXFileReference; lastKnownFileType = file; path = Siri_Transmitter_Battery_Low.caf; sourceTree = "<group>"; };
		F824372D24CB7A8C00BED341 /* Not_Kiddin.caf */ = {isa = PBXFileReference; lastKnownFileType = file; path = Not_Kiddin.caf; sourceTree = "<group>"; };
		F824372E24CB7A8C00BED341 /* Magical_Twinkle.caf */ = {isa = PBXFileReference; lastKnownFileType = file; path = Magical_Twinkle.caf; sourceTree = "<group>"; };
		F824372F24CB7A8C00BED341 /* Siri_Alert_Device_Muted.caf */ = {isa = PBXFileReference; lastKnownFileType = file; path = Siri_Alert_Device_Muted.caf; sourceTree = "<group>"; };
		F824373024CB7A8D00BED341 /* Sci-Fi_Console_Alarm.caf */ = {isa = PBXFileReference; lastKnownFileType = file; path = "Sci-Fi_Console_Alarm.caf"; sourceTree = "<group>"; };
		F824373124CB7A8D00BED341 /* Wrong_Answer.caf */ = {isa = PBXFileReference; lastKnownFileType = file; path = Wrong_Answer.caf; sourceTree = "<group>"; };
		F824373224CB7A8D00BED341 /* Alarm_Buzzer.caf */ = {isa = PBXFileReference; lastKnownFileType = file; path = Alarm_Buzzer.caf; sourceTree = "<group>"; };
		F824373324CB7A8D00BED341 /* Hell_Yeah_Somewhat_Calmer.caf */ = {isa = PBXFileReference; lastKnownFileType = file; path = Hell_Yeah_Somewhat_Calmer.caf; sourceTree = "<group>"; };
		F824373424CB7A8D00BED341 /* Sci-Fi_Incoming_Message_Alert.caf */ = {isa = PBXFileReference; lastKnownFileType = file; path = "Sci-Fi_Incoming_Message_Alert.caf"; sourceTree = "<group>"; };
		F824373524CB7A8D00BED341 /* Siri_Missed_Readings.caf */ = {isa = PBXFileReference; lastKnownFileType = file; path = Siri_Missed_Readings.caf; sourceTree = "<group>"; };
		F824373624CB7A8E00BED341 /* Jingle_All_The_Way.caf */ = {isa = PBXFileReference; lastKnownFileType = file; path = Jingle_All_The_Way.caf; sourceTree = "<group>"; };
		F824373724CB7A8E00BED341 /* Sci-Fi_Eerie_Alarm.caf */ = {isa = PBXFileReference; lastKnownFileType = file; path = "Sci-Fi_Eerie_Alarm.caf"; sourceTree = "<group>"; };
		F824373824CB7A8E00BED341 /* Siri_Alert_Glucose_Dropping_Fast.caf */ = {isa = PBXFileReference; lastKnownFileType = file; path = Siri_Alert_Glucose_Dropping_Fast.caf; sourceTree = "<group>"; };
		F824373924CB7A8E00BED341 /* Alert_Tone_Ringtone_1.caf */ = {isa = PBXFileReference; lastKnownFileType = file; path = Alert_Tone_Ringtone_1.caf; sourceTree = "<group>"; };
		F824373A24CB7A8E00BED341 /* Cartoon_Machine_Clumsy_Loop.caf */ = {isa = PBXFileReference; lastKnownFileType = file; path = Cartoon_Machine_Clumsy_Loop.caf; sourceTree = "<group>"; };
		F824373B24CB7A8F00BED341 /* Siri_Glucose_Rising_Fast.caf */ = {isa = PBXFileReference; lastKnownFileType = file; path = Siri_Glucose_Rising_Fast.caf; sourceTree = "<group>"; };
		F824373C24CB7A8F00BED341 /* Alarm_Clock.caf */ = {isa = PBXFileReference; lastKnownFileType = file; path = Alarm_Clock.caf; sourceTree = "<group>"; };
		F824373D24CB7A8F00BED341 /* Sunny.caf */ = {isa = PBXFileReference; lastKnownFileType = file; path = Sunny.caf; sourceTree = "<group>"; };
		F824373E24CB7A8F00BED341 /* Wake_Up_Will_You.caf */ = {isa = PBXFileReference; lastKnownFileType = file; path = Wake_Up_Will_You.caf; sourceTree = "<group>"; };
		F824373F24CB7A8F00BED341 /* Discreet.caf */ = {isa = PBXFileReference; lastKnownFileType = file; path = Discreet.caf; sourceTree = "<group>"; };
		F824374024CB7A8F00BED341 /* Emergency_Alarm_Siren.caf */ = {isa = PBXFileReference; lastKnownFileType = file; path = Emergency_Alarm_Siren.caf; sourceTree = "<group>"; };
		F824374124CB7A9000BED341 /* Siri_Alert_Calibration_Needed.caf */ = {isa = PBXFileReference; lastKnownFileType = file; path = Siri_Alert_Calibration_Needed.caf; sourceTree = "<group>"; };
		F824374224CB7A9000BED341 /* Laser_Shoot.caf */ = {isa = PBXFileReference; lastKnownFileType = file; path = Laser_Shoot.caf; sourceTree = "<group>"; };
		F824374324CB7A9000BED341 /* Cell_Phone_Ring_Tone.caf */ = {isa = PBXFileReference; lastKnownFileType = file; path = Cell_Phone_Ring_Tone.caf; sourceTree = "<group>"; };
		F824374424CB7A9100BED341 /* Siri_Alert_Urgent_High_Glucose.caf */ = {isa = PBXFileReference; lastKnownFileType = file; path = Siri_Alert_Urgent_High_Glucose.caf; sourceTree = "<group>"; };
		F824374524CB7A9100BED341 /* In_A_Hurry.caf */ = {isa = PBXFileReference; lastKnownFileType = file; path = In_A_Hurry.caf; sourceTree = "<group>"; };
		F824374624CB7A9100BED341 /* Nightguard.caf */ = {isa = PBXFileReference; lastKnownFileType = file; path = Nightguard.caf; sourceTree = "<group>"; };
		F824374724CB7A9100BED341 /* Burglar_Alarm_Siren_2.caf */ = {isa = PBXFileReference; lastKnownFileType = file; path = Burglar_Alarm_Siren_2.caf; sourceTree = "<group>"; };
		F824374824CB7A9200BED341 /* Rush.caf */ = {isa = PBXFileReference; lastKnownFileType = file; path = Rush.caf; sourceTree = "<group>"; };
		F824374924CB7A9200BED341 /* Siri_Urgent_High_Glucose.caf */ = {isa = PBXFileReference; lastKnownFileType = file; path = Siri_Urgent_High_Glucose.caf; sourceTree = "<group>"; };
		F824374A24CB7A9200BED341 /* Alert_Tone_Busy.caf */ = {isa = PBXFileReference; lastKnownFileType = file; path = Alert_Tone_Busy.caf; sourceTree = "<group>"; };
		F824374B24CB7A9200BED341 /* Rise_And_Shine.caf */ = {isa = PBXFileReference; lastKnownFileType = file; path = Rise_And_Shine.caf; sourceTree = "<group>"; };
		F824374C24CB7A9300BED341 /* Cartoon_Tip_Toe_Sneaky_Walk.caf */ = {isa = PBXFileReference; lastKnownFileType = file; path = Cartoon_Tip_Toe_Sneaky_Walk.caf; sourceTree = "<group>"; };
		F824374D24CB7A9300BED341 /* Cuckoo_Clock.caf */ = {isa = PBXFileReference; lastKnownFileType = file; path = Cuckoo_Clock.caf; sourceTree = "<group>"; };
		F824374E24CB7A9300BED341 /* Siri_Alert_Transmitter_Battery_Low.caf */ = {isa = PBXFileReference; lastKnownFileType = file; path = Siri_Alert_Transmitter_Battery_Low.caf; sourceTree = "<group>"; };
		F824374F24CB7A9300BED341 /* Cartoon_Fail_Strings_Trumpet.caf */ = {isa = PBXFileReference; lastKnownFileType = file; path = Cartoon_Fail_Strings_Trumpet.caf; sourceTree = "<group>"; };
		F824375024CB7A9300BED341 /* Sci-Fi_Alarm_Loop_1.caf */ = {isa = PBXFileReference; lastKnownFileType = file; path = "Sci-Fi_Alarm_Loop_1.caf"; sourceTree = "<group>"; };
		F824375124CB7A9400BED341 /* Siri_Device_Muted.caf */ = {isa = PBXFileReference; lastKnownFileType = file; path = Siri_Device_Muted.caf; sourceTree = "<group>"; };
		F824375224CB7A9400BED341 /* Sci-Fi_Spaceship_Warm_Up.caf */ = {isa = PBXFileReference; lastKnownFileType = file; path = "Sci-Fi_Spaceship_Warm_Up.caf"; sourceTree = "<group>"; };
		F824375324CB7A9400BED341 /* Cartoon_Dreamy_Glissando_Harp.caf */ = {isa = PBXFileReference; lastKnownFileType = file; path = Cartoon_Dreamy_Glissando_Harp.caf; sourceTree = "<group>"; };
		F824375424CB7A9400BED341 /* Good_Morning.caf */ = {isa = PBXFileReference; lastKnownFileType = file; path = Good_Morning.caf; sourceTree = "<group>"; };
		F824375524CB7A9400BED341 /* Sci-Fi_Air_Raid_Alarm.caf */ = {isa = PBXFileReference; lastKnownFileType = file; path = "Sci-Fi_Air_Raid_Alarm.caf"; sourceTree = "<group>"; };
		F824375624CB7A9500BED341 /* Emergency_Alarm_Carbon_Monoxide.caf */ = {isa = PBXFileReference; lastKnownFileType = file; path = Emergency_Alarm_Carbon_Monoxide.caf; sourceTree = "<group>"; };
		F824375724CB7A9500BED341 /* Alert_Tone_Ringtone_2.caf */ = {isa = PBXFileReference; lastKnownFileType = file; path = Alert_Tone_Ringtone_2.caf; sourceTree = "<group>"; };
		F824375824CB7A9500BED341 /* Metallic.caf */ = {isa = PBXFileReference; lastKnownFileType = file; path = Metallic.caf; sourceTree = "<group>"; };
		F824375924CB7A9500BED341 /* Cartoon_Bounce_To_Ceiling.caf */ = {isa = PBXFileReference; lastKnownFileType = file; path = Cartoon_Bounce_To_Ceiling.caf; sourceTree = "<group>"; };
		F824375A24CB7A9500BED341 /* Marching_Heavy_Footed_Fat_Elephants.caf */ = {isa = PBXFileReference; lastKnownFileType = file; path = Marching_Heavy_Footed_Fat_Elephants.caf; sourceTree = "<group>"; };
		F824375B24CB7A9600BED341 /* Siri_Alert_High_Glucose.caf */ = {isa = PBXFileReference; lastKnownFileType = file; path = Siri_Alert_High_Glucose.caf; sourceTree = "<group>"; };
		F824375C24CB7A9600BED341 /* Siri_Calibration_Needed.caf */ = {isa = PBXFileReference; lastKnownFileType = file; path = Siri_Calibration_Needed.caf; sourceTree = "<group>"; };
		F824375D24CB7A9600BED341 /* Siri_Alert_Missed_Readings.caf */ = {isa = PBXFileReference; lastKnownFileType = file; path = Siri_Alert_Missed_Readings.caf; sourceTree = "<group>"; };
		F824375E24CB7A9700BED341 /* Computer_Magic.caf */ = {isa = PBXFileReference; lastKnownFileType = file; path = Computer_Magic.caf; sourceTree = "<group>"; };
		F824375F24CB7A9700BED341 /* Marimba_Flutter_or_Shake.caf */ = {isa = PBXFileReference; lastKnownFileType = file; path = Marimba_Flutter_or_Shake.caf; sourceTree = "<group>"; };
		F824376024CB7A9700BED341 /* Orchestral_Horns.caf */ = {isa = PBXFileReference; lastKnownFileType = file; path = Orchestral_Horns.caf; sourceTree = "<group>"; };
		F824376124CB7A9700BED341 /* Analog_Watch_Alarm.caf */ = {isa = PBXFileReference; lastKnownFileType = file; path = Analog_Watch_Alarm.caf; sourceTree = "<group>"; };
		F824376224CB7A9700BED341 /* Dhol_Shuffleloop.caf */ = {isa = PBXFileReference; lastKnownFileType = file; path = Dhol_Shuffleloop.caf; sourceTree = "<group>"; };
		F824376324CB7A9700BED341 /* Cartoon_Ascend_Climb_Sneaky.caf */ = {isa = PBXFileReference; lastKnownFileType = file; path = Cartoon_Ascend_Climb_Sneaky.caf; sourceTree = "<group>"; };
		F824376424CB7A9800BED341 /* Siri_High_Glucose.caf */ = {isa = PBXFileReference; lastKnownFileType = file; path = Siri_High_Glucose.caf; sourceTree = "<group>"; };
		F824376524CB7A9800BED341 /* Sci-Fi_Engine_Shut_Down.caf */ = {isa = PBXFileReference; lastKnownFileType = file; path = "Sci-Fi_Engine_Shut_Down.caf"; sourceTree = "<group>"; };
		F824376624CB7A9800BED341 /* Signature_Corporate.caf */ = {isa = PBXFileReference; lastKnownFileType = file; path = Signature_Corporate.caf; sourceTree = "<group>"; };
		F824376724CB7A9800BED341 /* Remembers_Me_Of_Asia.caf */ = {isa = PBXFileReference; lastKnownFileType = file; path = Remembers_Me_Of_Asia.caf; sourceTree = "<group>"; };
		F824376824CB7A9800BED341 /* Soft_Marimba_Pad_Positive.caf */ = {isa = PBXFileReference; lastKnownFileType = file; path = Soft_Marimba_Pad_Positive.caf; sourceTree = "<group>"; };
		F824376924CB7A9800BED341 /* Siri_Alert_Low_Glucose.caf */ = {isa = PBXFileReference; lastKnownFileType = file; path = Siri_Alert_Low_Glucose.caf; sourceTree = "<group>"; };
		F8252866243E50FE0067AF77 /* ConstantsLibre.swift */ = {isa = PBXFileReference; fileEncoding = 4; lastKnownFileType = sourcecode.swift; path = ConstantsLibre.swift; sourceTree = "<group>"; };
		F82528692443AE190067AF77 /* DexcomG6BluetoothPeripheralViewModel.swift */ = {isa = PBXFileReference; lastKnownFileType = sourcecode.swift; path = DexcomG6BluetoothPeripheralViewModel.swift; sourceTree = "<group>"; };
		F825286B2443BEDC0067AF77 /* CGMG6TransmitterDelegate.swift */ = {isa = PBXFileReference; lastKnownFileType = sourcecode.swift; path = CGMG6TransmitterDelegate.swift; sourceTree = "<group>"; };
		F825286D2443C1000067AF77 /* BluetoothPeripheralManager+CGMG6TransmitterDelegate.swift */ = {isa = PBXFileReference; lastKnownFileType = sourcecode.swift; path = "BluetoothPeripheralManager+CGMG6TransmitterDelegate.swift"; sourceTree = "<group>"; };
		F8297F44238DC4AC00D74D66 /* BluetoothPeripheralManaging.swift */ = {isa = PBXFileReference; fileEncoding = 4; lastKnownFileType = sourcecode.swift; path = BluetoothPeripheralManaging.swift; sourceTree = "<group>"; };
		F8297F4B238DCAD800D74D66 /* BluetoothPeripheralsViewController.swift */ = {isa = PBXFileReference; fileEncoding = 4; lastKnownFileType = sourcecode.swift; path = BluetoothPeripheralsViewController.swift; sourceTree = "<group>"; };
		F8297F4C238DCAD800D74D66 /* BluetoothPeripheralNavigationController.swift */ = {isa = PBXFileReference; fileEncoding = 4; lastKnownFileType = sourcecode.swift; path = BluetoothPeripheralNavigationController.swift; sourceTree = "<group>"; };
		F8297F51238ECA3200D74D66 /* BluetoothPeripheralViewController.swift */ = {isa = PBXFileReference; fileEncoding = 4; lastKnownFileType = sourcecode.swift; path = BluetoothPeripheralViewController.swift; sourceTree = "<group>"; };
		F8297F55238ED07700D74D66 /* BluetoothPeripheralManager.swift */ = {isa = PBXFileReference; fileEncoding = 4; lastKnownFileType = sourcecode.swift; path = BluetoothPeripheralManager.swift; sourceTree = "<group>"; };
		F8297F57238EE14E00D74D66 /* TextsBluetoothPeripheralsView.swift */ = {isa = PBXFileReference; fileEncoding = 4; lastKnownFileType = sourcecode.swift; path = TextsBluetoothPeripheralsView.swift; sourceTree = "<group>"; };
		F8297F58238EE14E00D74D66 /* TextsBluetoothPeripheralView.swift */ = {isa = PBXFileReference; fileEncoding = 4; lastKnownFileType = sourcecode.swift; path = TextsBluetoothPeripheralView.swift; sourceTree = "<group>"; };
		F83098FD23AD3F84005741DF /* UITabBarController.swift */ = {isa = PBXFileReference; lastKnownFileType = sourcecode.swift; path = UITabBarController.swift; sourceTree = "<group>"; };
		F830990423B94ED7005741DF /* TimeScheduleViewController.swift */ = {isa = PBXFileReference; lastKnownFileType = sourcecode.swift; path = TimeScheduleViewController.swift; sourceTree = "<group>"; };
		F830991A23C2909E005741DF /* Watlaa+CoreDataClass.swift */ = {isa = PBXFileReference; lastKnownFileType = sourcecode.swift; path = "Watlaa+CoreDataClass.swift"; sourceTree = "<group>"; };
		F830991B23C2909E005741DF /* Watlaa+CoreDataProperties.swift */ = {isa = PBXFileReference; lastKnownFileType = sourcecode.swift; path = "Watlaa+CoreDataProperties.swift"; sourceTree = "<group>"; };
		F830991F23C291E2005741DF /* WatlaaBluetoothTransmitter.swift */ = {isa = PBXFileReference; fileEncoding = 4; lastKnownFileType = sourcecode.swift; path = WatlaaBluetoothTransmitter.swift; sourceTree = "<group>"; };
		F830992223C291EE005741DF /* Watlaa+BluetoothPeripheral.swift */ = {isa = PBXFileReference; fileEncoding = 4; lastKnownFileType = sourcecode.swift; path = "Watlaa+BluetoothPeripheral.swift"; sourceTree = "<group>"; };
		F830992723C32A13005741DF /* TextsWatlaaView.swift */ = {isa = PBXFileReference; lastKnownFileType = sourcecode.swift; path = TextsWatlaaView.swift; sourceTree = "<group>"; };
		F830992F23C928E0005741DF /* WatlaaBluetoothTransmitterDelegate.swift */ = {isa = PBXFileReference; lastKnownFileType = sourcecode.swift; path = WatlaaBluetoothTransmitterDelegate.swift; sourceTree = "<group>"; };
		F83275882546225400D305E6 /* xdrip v14.xcdatamodel */ = {isa = PBXFileReference; lastKnownFileType = wrapper.xcdatamodel; path = "xdrip v14.xcdatamodel"; sourceTree = "<group>"; };
		F846CDD623046BAE00DCF016 /* pt */ = {isa = PBXFileReference; lastKnownFileType = text.plist.strings; name = pt; path = pt.lproj/SettingsViews.strings; sourceTree = "<group>"; };
		F856CE5A22EDC8E50083E436 /* ConstantsBluetoothPairing.swift */ = {isa = PBXFileReference; lastKnownFileType = sourcecode.swift; path = ConstantsBluetoothPairing.swift; sourceTree = "<group>"; };
		F857A329253E2D9E00951BB2 /* LibreAlgorithmThresholds.swift */ = {isa = PBXFileReference; lastKnownFileType = sourcecode.swift; path = LibreAlgorithmThresholds.swift; sourceTree = "<group>"; };
		F857A333253F6A7500951BB2 /* LibreCalibrationInfo.swift */ = {isa = PBXFileReference; fileEncoding = 4; lastKnownFileType = sourcecode.swift; path = LibreCalibrationInfo.swift; sourceTree = "<group>"; };
		F858CCEC25AE4CD100786B91 /* LibreOOPWebError.swift */ = {isa = PBXFileReference; fileEncoding = 4; lastKnownFileType = sourcecode.swift; path = LibreOOPWebError.swift; sourceTree = "<group>"; };
		F85DC2E721CFE2F500B9F74A /* BgReading+CoreDataProperties.swift */ = {isa = PBXFileReference; lastKnownFileType = sourcecode.swift; name = "BgReading+CoreDataProperties.swift"; path = "../Extensions/BgReading+CoreDataProperties.swift"; sourceTree = "<group>"; };
		F85DC2E921CFE2F500B9F74A /* Sensor+CoreDataProperties.swift */ = {isa = PBXFileReference; lastKnownFileType = sourcecode.swift; name = "Sensor+CoreDataProperties.swift"; path = "../Extensions/Sensor+CoreDataProperties.swift"; sourceTree = "<group>"; };
		F85DC2F021CFE3D400B9F74A /* Calibration+CoreDataClass.swift */ = {isa = PBXFileReference; fileEncoding = 4; lastKnownFileType = sourcecode.swift; path = "Calibration+CoreDataClass.swift"; sourceTree = "<group>"; };
		F85DC2F121CFE3D400B9F74A /* Sensor+CoreDataClass.swift */ = {isa = PBXFileReference; fileEncoding = 4; lastKnownFileType = sourcecode.swift; path = "Sensor+CoreDataClass.swift"; sourceTree = "<group>"; };
		F85DC2F221CFE3D400B9F74A /* BgReading+CoreDataClass.swift */ = {isa = PBXFileReference; fileEncoding = 4; lastKnownFileType = sourcecode.swift; path = "BgReading+CoreDataClass.swift"; sourceTree = "<group>"; };
		F85FB768255DE14600D1C39E /* ConstantsLibreSmoothing.swift */ = {isa = PBXFileReference; lastKnownFileType = sourcecode.swift; path = ConstantsLibreSmoothing.swift; sourceTree = "<group>"; };
		F85FF39025288870004E6FF1 /* HouseKeeper.swift */ = {isa = PBXFileReference; lastKnownFileType = sourcecode.swift; path = HouseKeeper.swift; sourceTree = "<group>"; };
		F85FF3C3252D0C32004E6FF1 /* xdrip v12.xcdatamodel */ = {isa = PBXFileReference; lastKnownFileType = wrapper.xcdatamodel; path = "xdrip v12.xcdatamodel"; sourceTree = "<group>"; };
		F85FF3CB252F9C9A004E6FF1 /* xdrip v13.xcdatamodel */ = {isa = PBXFileReference; lastKnownFileType = wrapper.xcdatamodel; path = "xdrip v13.xcdatamodel"; sourceTree = "<group>"; };
		F85FF3CC252F9FD7004E6FF1 /* SnoozeParameters+CoreDataProperties.swift */ = {isa = PBXFileReference; lastKnownFileType = sourcecode.swift; path = "SnoozeParameters+CoreDataProperties.swift"; sourceTree = "<group>"; };
		F85FF3D0252F9FF9004E6FF1 /* SnoozeParameters+CoreDataClass.swift */ = {isa = PBXFileReference; lastKnownFileType = sourcecode.swift; path = "SnoozeParameters+CoreDataClass.swift"; sourceTree = "<group>"; };
		F85FF3D6252FB1C0004E6FF1 /* SnoozeParametersAccessor.swift */ = {isa = PBXFileReference; lastKnownFileType = sourcecode.swift; path = SnoozeParametersAccessor.swift; sourceTree = "<group>"; };
		F867E25D2252ADAB000FD265 /* Calibration+CoreDataProperties.swift */ = {isa = PBXFileReference; lastKnownFileType = sourcecode.swift; name = "Calibration+CoreDataProperties.swift"; path = "xdrip/Core Data/extensions/Calibration+CoreDataProperties.swift"; sourceTree = SOURCE_ROOT; };
		F8691887239CEEFA0065B607 /* BluetoothPeripheralViewModel.swift */ = {isa = PBXFileReference; fileEncoding = 4; lastKnownFileType = sourcecode.swift; path = BluetoothPeripheralViewModel.swift; sourceTree = "<group>"; };
		F869188B23A044340065B607 /* TextsM5StackView.swift */ = {isa = PBXFileReference; lastKnownFileType = sourcecode.swift; path = TextsM5StackView.swift; sourceTree = "<group>"; };
		F86A3C6B247718C700EE7E46 /* ar */ = {isa = PBXFileReference; lastKnownFileType = text.plist.strings; name = ar; path = ar.lproj/Alerts.strings; sourceTree = "<group>"; };
		F86A3C6C247718C700EE7E46 /* ar */ = {isa = PBXFileReference; lastKnownFileType = text.plist.strings; name = ar; path = ar.lproj/AlertTypesSettingsView.strings; sourceTree = "<group>"; };
		F86A3C6D247718C700EE7E46 /* ar */ = {isa = PBXFileReference; lastKnownFileType = text.plist.strings; name = ar; path = ar.lproj/BluetoothPeripheralsView.strings; sourceTree = "<group>"; };
		F86A3C6E247718C700EE7E46 /* ar */ = {isa = PBXFileReference; lastKnownFileType = text.plist.strings; name = ar; path = ar.lproj/BluetoothPeripheralView.strings; sourceTree = "<group>"; };
		F86A3C6F247718C700EE7E46 /* ar */ = {isa = PBXFileReference; lastKnownFileType = text.plist.strings; name = ar; path = ar.lproj/CalibrationRequest.strings; sourceTree = "<group>"; };
		F86A3C70247718C700EE7E46 /* ar */ = {isa = PBXFileReference; lastKnownFileType = text.plist.strings; name = ar; path = ar.lproj/Common.strings; sourceTree = "<group>"; };
		F86A3C71247718C700EE7E46 /* ar */ = {isa = PBXFileReference; lastKnownFileType = text.plist.strings; name = ar; path = ar.lproj/DexcomShareTestResult.strings; sourceTree = "<group>"; };
		F86A3C72247718C700EE7E46 /* ar */ = {isa = PBXFileReference; lastKnownFileType = text.plist.strings; name = ar; path = ar.lproj/ErrorMessages.strings; sourceTree = "<group>"; };
		F86A3C73247718C700EE7E46 /* ar */ = {isa = PBXFileReference; lastKnownFileType = text.plist.strings; name = ar; path = ar.lproj/HomeView.strings; sourceTree = "<group>"; };
		F86A3C74247718C700EE7E46 /* ar */ = {isa = PBXFileReference; lastKnownFileType = text.plist.strings; name = ar; path = ar.lproj/Localizable.strings; sourceTree = "<group>"; };
		F86A3C75247718C700EE7E46 /* ar */ = {isa = PBXFileReference; lastKnownFileType = text.plist.strings; name = ar; path = ar.lproj/M5StackView.strings; sourceTree = "<group>"; };
		F86A3C76247718C700EE7E46 /* ar */ = {isa = PBXFileReference; lastKnownFileType = text.plist.strings; name = ar; path = ar.lproj/NightScoutTestResult.strings; sourceTree = "<group>"; };
		F86A3C77247718C700EE7E46 /* ar */ = {isa = PBXFileReference; lastKnownFileType = text.plist.strings; name = ar; path = ar.lproj/SettingsViews.strings; sourceTree = "<group>"; };
		F86A3C78247718C700EE7E46 /* ar */ = {isa = PBXFileReference; lastKnownFileType = text.plist.strings; name = ar; path = ar.lproj/SpeakReading.strings; sourceTree = "<group>"; };
		F86A3C79247718C800EE7E46 /* ar */ = {isa = PBXFileReference; lastKnownFileType = text.plist.strings; name = ar; path = ar.lproj/LaunchScreen.strings; sourceTree = "<group>"; };
		F86A3C7A247718C800EE7E46 /* ar */ = {isa = PBXFileReference; lastKnownFileType = text.plist.strings; name = ar; path = ar.lproj/Main.strings; sourceTree = "<group>"; };
		F870D3D125126A49008967B0 /* xDrip4iOS.appex */ = {isa = PBXFileReference; explicitFileType = "wrapper.app-extension"; includeInIndex = 0; path = xDrip4iOS.appex; sourceTree = BUILT_PRODUCTS_DIR; };
		F870D3D225126A49008967B0 /* NotificationCenter.framework */ = {isa = PBXFileReference; lastKnownFileType = wrapper.framework; name = NotificationCenter.framework; path = System/Library/Frameworks/NotificationCenter.framework; sourceTree = SDKROOT; };
		F870D3D525126A49008967B0 /* TodayViewController.swift */ = {isa = PBXFileReference; lastKnownFileType = sourcecode.swift; path = TodayViewController.swift; sourceTree = "<group>"; };
		F870D3D825126A49008967B0 /* Base */ = {isa = PBXFileReference; lastKnownFileType = file.storyboard; name = Base; path = Base.lproj/MainInterface.storyboard; sourceTree = "<group>"; };
		F870D3DA25126A49008967B0 /* Info.plist */ = {isa = PBXFileReference; lastKnownFileType = text.plist.xml; path = Info.plist; sourceTree = "<group>"; };
		F870D3E22512701E008967B0 /* xDrip4iOS Widget.entitlements */ = {isa = PBXFileReference; lastKnownFileType = text.plist.entitlements; path = "xDrip4iOS Widget.entitlements"; sourceTree = "<group>"; };
		F870D3E925129C43008967B0 /* Glucose+GlucoseKit.swift */ = {isa = PBXFileReference; fileEncoding = 4; lastKnownFileType = sourcecode.swift; path = "Glucose+GlucoseKit.swift"; sourceTree = "<group>"; };
		F870D3EB25129FC2008967B0 /* XDripClient.swift */ = {isa = PBXFileReference; fileEncoding = 4; lastKnownFileType = sourcecode.swift; path = XDripClient.swift; sourceTree = "<group>"; };
		F870D3ED2513B786008967B0 /* Trace.swift */ = {isa = PBXFileReference; lastKnownFileType = sourcecode.swift; path = Trace.swift; sourceTree = "<group>"; };
		F878FA7C2405B3CF00BC6DA6 /* BluetoothPeripheralManager+CGMBubbleTransmitterDelegate.swift */ = {isa = PBXFileReference; lastKnownFileType = sourcecode.swift; path = "BluetoothPeripheralManager+CGMBubbleTransmitterDelegate.swift"; sourceTree = "<group>"; };
		F8797CE9255B43960033956B /* GlucoseData+Smoothable.swift */ = {isa = PBXFileReference; lastKnownFileType = sourcecode.swift; path = "GlucoseData+Smoothable.swift"; sourceTree = "<group>"; };
		F87F5EFD2560686C00FFA395 /* xdrip v15.xcdatamodel */ = {isa = PBXFileReference; lastKnownFileType = wrapper.xcdatamodel; path = "xdrip v15.xcdatamodel"; sourceTree = "<group>"; };
		F889CB70236D84AC00A81068 /* en */ = {isa = PBXFileReference; lastKnownFileType = text.plist.strings; name = en; path = en.lproj/M5StackView.strings; sourceTree = "<group>"; };
		F889CB8D236D89C800A81068 /* de */ = {isa = PBXFileReference; lastKnownFileType = text.plist.strings; name = de; path = de.lproj/LaunchScreen.strings; sourceTree = "<group>"; };
		F889CB8E236D89C800A81068 /* de */ = {isa = PBXFileReference; lastKnownFileType = text.plist.strings; name = de; path = de.lproj/Main.strings; sourceTree = "<group>"; };
		F889CB97236D89C800A81068 /* de */ = {isa = PBXFileReference; lastKnownFileType = text.plist.strings; name = de; path = de.lproj/Localizable.strings; sourceTree = "<group>"; };
		F890E079247687AE008FB2EC /* URL.swift */ = {isa = PBXFileReference; lastKnownFileType = sourcecode.swift; path = URL.swift; sourceTree = "<group>"; };
		F897AAF82200F2D200CDDD10 /* CBPeripheralState.swift */ = {isa = PBXFileReference; lastKnownFileType = sourcecode.swift; path = CBPeripheralState.swift; sourceTree = "<group>"; };
		F897AAFA2201018800CDDD10 /* String.swift */ = {isa = PBXFileReference; lastKnownFileType = sourcecode.swift; path = String.swift; sourceTree = "<group>"; };
		F897E24A23FC86CF0075E0E8 /* CGMG5TransmitterDelegate.swift */ = {isa = PBXFileReference; fileEncoding = 4; lastKnownFileType = sourcecode.swift; path = CGMG5TransmitterDelegate.swift; sourceTree = "<group>"; };
		F897E24C23FC871C0075E0E8 /* BluetoothPeripheralManager+CGMG5TransmitterDelegate.swift */ = {isa = PBXFileReference; fileEncoding = 4; lastKnownFileType = sourcecode.swift; path = "BluetoothPeripheralManager+CGMG5TransmitterDelegate.swift"; sourceTree = "<group>"; };
		F897E24D23FC871C0075E0E8 /* BluetoothPeripheralManager+M5StackBluetoothTransmitterDelegate.swift */ = {isa = PBXFileReference; fileEncoding = 4; lastKnownFileType = sourcecode.swift; path = "BluetoothPeripheralManager+M5StackBluetoothTransmitterDelegate.swift"; sourceTree = "<group>"; };
		F897E24E23FC871C0075E0E8 /* BluetoothPeripheralManager+BluetoothTransmitterDelegate.swift */ = {isa = PBXFileReference; fileEncoding = 4; lastKnownFileType = sourcecode.swift; path = "BluetoothPeripheralManager+BluetoothTransmitterDelegate.swift"; sourceTree = "<group>"; };
		F897E24F23FC871C0075E0E8 /* BluetoothPeripheralManager+WatlaaBluetoothTransmitterDelegate.swift */ = {isa = PBXFileReference; fileEncoding = 4; lastKnownFileType = sourcecode.swift; path = "BluetoothPeripheralManager+WatlaaBluetoothTransmitterDelegate.swift"; sourceTree = "<group>"; };
		F898EDE9233F53BF00BFB79B /* UIButton.swift */ = {isa = PBXFileReference; lastKnownFileType = sourcecode.swift; path = UIButton.swift; sourceTree = "<group>"; };
		F898EDEB233F549100BFB79B /* UIBarButtonItem.swift */ = {isa = PBXFileReference; lastKnownFileType = sourcecode.swift; path = UIBarButtonItem.swift; sourceTree = "<group>"; };
		F898EDF1234A8A0500BFB79B /* UInt8.swift */ = {isa = PBXFileReference; lastKnownFileType = sourcecode.swift; path = UInt8.swift; sourceTree = "<group>"; };
		F898EDF3234A8A3200BFB79B /* UInt16.swift */ = {isa = PBXFileReference; lastKnownFileType = sourcecode.swift; path = UInt16.swift; sourceTree = "<group>"; };
		F898EDF5234A8A5700BFB79B /* UInt32.swift */ = {isa = PBXFileReference; lastKnownFileType = sourcecode.swift; path = UInt32.swift; sourceTree = "<group>"; };
		F8A1584C22ECA445007F5B5D /* SettingsViewDevelopmentSettingsViewModel.swift */ = {isa = PBXFileReference; lastKnownFileType = sourcecode.swift; path = SettingsViewDevelopmentSettingsViewModel.swift; sourceTree = "<group>"; };
		F8A1584E22ECB281007F5B5D /* SettingsViewInfoViewModel.swift */ = {isa = PBXFileReference; lastKnownFileType = sourcecode.swift; path = SettingsViewInfoViewModel.swift; sourceTree = "<group>"; };
		F8A1585022EDB597007F5B5D /* ConstantsBGGraphBuilder.swift */ = {isa = PBXFileReference; lastKnownFileType = sourcecode.swift; path = ConstantsBGGraphBuilder.swift; sourceTree = "<group>"; };
		F8A1585222EDB602007F5B5D /* ConstantsBloodGlucose.swift */ = {isa = PBXFileReference; lastKnownFileType = sourcecode.swift; path = ConstantsBloodGlucose.swift; sourceTree = "<group>"; };
		F8A1585422EDB706007F5B5D /* ConstantsCalibrationAlgorithms.swift */ = {isa = PBXFileReference; lastKnownFileType = sourcecode.swift; path = ConstantsCalibrationAlgorithms.swift; sourceTree = "<group>"; };
		F8A1585622EDB754007F5B5D /* ConstantsCoreData.swift */ = {isa = PBXFileReference; lastKnownFileType = sourcecode.swift; path = ConstantsCoreData.swift; sourceTree = "<group>"; };
		F8A1585822EDB7C6007F5B5D /* ConstantsDefaultAlertLevels.swift */ = {isa = PBXFileReference; lastKnownFileType = sourcecode.swift; path = ConstantsDefaultAlertLevels.swift; sourceTree = "<group>"; };
		F8A1585A22EDB7EA007F5B5D /* ConstantsDexcomG5.swift */ = {isa = PBXFileReference; lastKnownFileType = sourcecode.swift; path = ConstantsDexcomG5.swift; sourceTree = "<group>"; };
		F8A1585E22EDB81E007F5B5D /* ConstantsLog.swift */ = {isa = PBXFileReference; lastKnownFileType = sourcecode.swift; path = ConstantsLog.swift; sourceTree = "<group>"; };
		F8A1586022EDB844007F5B5D /* ConstantsNotifications.swift */ = {isa = PBXFileReference; lastKnownFileType = sourcecode.swift; path = ConstantsNotifications.swift; sourceTree = "<group>"; };
		F8A1586222EDB86E007F5B5D /* ConstantsSounds.swift */ = {isa = PBXFileReference; lastKnownFileType = sourcecode.swift; path = ConstantsSounds.swift; sourceTree = "<group>"; };
		F8A1586422EDB89D007F5B5D /* ConstantsDefaultAlertTypeSettings.swift */ = {isa = PBXFileReference; lastKnownFileType = sourcecode.swift; path = ConstantsDefaultAlertTypeSettings.swift; sourceTree = "<group>"; };
		F8A1586622EDB8BF007F5B5D /* ConstantsHomeView.swift */ = {isa = PBXFileReference; lastKnownFileType = sourcecode.swift; path = ConstantsHomeView.swift; sourceTree = "<group>"; };
		F8A1586A22EDB967007F5B5D /* ConstantsMaster.swift */ = {isa = PBXFileReference; lastKnownFileType = sourcecode.swift; path = ConstantsMaster.swift; sourceTree = "<group>"; };
		F8A1586C22EDB9BE007F5B5D /* ConstantsDexcomFollower.swift */ = {isa = PBXFileReference; fileEncoding = 4; lastKnownFileType = sourcecode.swift; path = ConstantsDexcomFollower.swift; sourceTree = "<group>"; };
		F8A1586E22EDC7EE007F5B5D /* ConstantsSuspensionPrevention.swift */ = {isa = PBXFileReference; lastKnownFileType = sourcecode.swift; path = ConstantsSuspensionPrevention.swift; sourceTree = "<group>"; };
		F8A1587022EDC865007F5B5D /* ConstantsSpeakReadingLanguages.swift */ = {isa = PBXFileReference; lastKnownFileType = sourcecode.swift; path = ConstantsSpeakReadingLanguages.swift; sourceTree = "<group>"; };
		F8A1587222EDC893007F5B5D /* ConstantsDexcomShare.swift */ = {isa = PBXFileReference; lastKnownFileType = sourcecode.swift; path = ConstantsDexcomShare.swift; sourceTree = "<group>"; };
		F8A1850B25643B16000EF8A0 /* Double+Smoothable.swift */ = {isa = PBXFileReference; lastKnownFileType = sourcecode.swift; path = "Double+Smoothable.swift"; sourceTree = "<group>"; };
		F8A389C723203E3E0010F405 /* ConstantsM5Stack.swift */ = {isa = PBXFileReference; lastKnownFileType = sourcecode.swift; path = ConstantsM5Stack.swift; sourceTree = "<group>"; };
		F8A389CE232AE2E90010F405 /* M5StackSettingsViewController.swift */ = {isa = PBXFileReference; lastKnownFileType = sourcecode.swift; path = M5StackSettingsViewController.swift; sourceTree = "<group>"; };
		F8A389E6232ECE7E0010F405 /* SettingsViewUtilities.swift */ = {isa = PBXFileReference; fileEncoding = 4; lastKnownFileType = sourcecode.swift; path = SettingsViewUtilities.swift; sourceTree = "<group>"; };
		F8A389EA233175A10010F405 /* SettingsViewM5StackSettingsViewModel.swift */ = {isa = PBXFileReference; lastKnownFileType = sourcecode.swift; path = SettingsViewM5StackSettingsViewModel.swift; sourceTree = "<group>"; };
		F8A389EC23342EB10010F405 /* ConstantsNightScout.swift */ = {isa = PBXFileReference; lastKnownFileType = sourcecode.swift; path = ConstantsNightScout.swift; sourceTree = "<group>"; };
		F8A54AAC22D6859200934E7A /* SlopeParameters.swift */ = {isa = PBXFileReference; fileEncoding = 4; lastKnownFileType = sourcecode.swift; path = SlopeParameters.swift; sourceTree = "<group>"; };
		F8A54AAE22D686CD00934E7A /* NightScoutBgReading.swift */ = {isa = PBXFileReference; fileEncoding = 4; lastKnownFileType = sourcecode.swift; path = NightScoutBgReading.swift; sourceTree = "<group>"; };
		F8A54B0A22D9215500934E7A /* xdrip-Bridging-Header.h */ = {isa = PBXFileReference; lastKnownFileType = sourcecode.c.h; path = "xdrip-Bridging-Header.h"; sourceTree = "<group>"; };
		F8A5EEAD25791F370085E660 /* Libre2BLEUtilities.swift */ = {isa = PBXFileReference; lastKnownFileType = sourcecode.swift; path = Libre2BLEUtilities.swift; sourceTree = "<group>"; };
		F8A5EEB1257CEC290085E660 /* LibreNFC.swift */ = {isa = PBXFileReference; lastKnownFileType = sourcecode.swift; path = LibreNFC.swift; sourceTree = "<group>"; };
		F8A5EEB7257CF2940085E660 /* TextsLibreNFC.swift */ = {isa = PBXFileReference; lastKnownFileType = sourcecode.swift; path = TextsLibreNFC.swift; sourceTree = "<group>"; };
		F8A5EEC1257D18DC0085E660 /* LibreNFCDelegate.swift */ = {isa = PBXFileReference; lastKnownFileType = sourcecode.swift; path = LibreNFCDelegate.swift; sourceTree = "<group>"; };
		F8A5EEC5257EDC910085E660 /* xdripDebug.entitlements */ = {isa = PBXFileReference; lastKnownFileType = text.plist.entitlements; path = xdripDebug.entitlements; sourceTree = "<group>"; };
		F8AC425A21ADEBD60078C348 /* xdrip.app */ = {isa = PBXFileReference; explicitFileType = wrapper.application; includeInIndex = 0; path = xdrip.app; sourceTree = BUILT_PRODUCTS_DIR; };
		F8AC425D21ADEBD60078C348 /* AppDelegate.swift */ = {isa = PBXFileReference; lastKnownFileType = sourcecode.swift; path = AppDelegate.swift; sourceTree = "<group>"; };
		F8AC425F21ADEBD60078C348 /* RootViewController.swift */ = {isa = PBXFileReference; lastKnownFileType = sourcecode.swift; path = RootViewController.swift; sourceTree = "<group>"; };
		F8AC426421ADEBD60078C348 /* Base */ = {isa = PBXFileReference; lastKnownFileType = file.storyboard; name = Base; path = Base.lproj/Main.storyboard; sourceTree = "<group>"; };
		F8AC426621ADEBD70078C348 /* Assets.xcassets */ = {isa = PBXFileReference; lastKnownFileType = folder.assetcatalog; path = Assets.xcassets; sourceTree = "<group>"; };
		F8AC426921ADEBD70078C348 /* Base */ = {isa = PBXFileReference; lastKnownFileType = file.storyboard; name = Base; path = Base.lproj/LaunchScreen.storyboard; sourceTree = "<group>"; };
		F8AC426B21ADEBD70078C348 /* Info.plist */ = {isa = PBXFileReference; lastKnownFileType = text.plist.xml; path = Info.plist; sourceTree = "<group>"; };
		F8AF11F224B1279500AE5BA2 /* TextsLibreErrors.swift */ = {isa = PBXFileReference; lastKnownFileType = sourcecode.swift; path = TextsLibreErrors.swift; sourceTree = "<group>"; };
		F8AF11F724B1E6EE00AE5BA2 /* XdripError.swift */ = {isa = PBXFileReference; lastKnownFileType = sourcecode.swift; path = XdripError.swift; sourceTree = "<group>"; };
		F8AF11F924B1FB3500AE5BA2 /* DexcomError.swift */ = {isa = PBXFileReference; lastKnownFileType = sourcecode.swift; path = DexcomError.swift; sourceTree = "<group>"; };
		F8AF11FE24B3B62D00AE5BA2 /* en */ = {isa = PBXFileReference; lastKnownFileType = text.plist.strings; name = en; path = en.lproj/LibreErrors.strings; sourceTree = "<group>"; };
		F8AF120024B9082000AE5BA2 /* Calibration+NightScout.swift */ = {isa = PBXFileReference; fileEncoding = 4; lastKnownFileType = sourcecode.swift; path = "Calibration+NightScout.swift"; sourceTree = "<group>"; };
		F8AF36142455C6F700B5977B /* ConstantsTrace.swift */ = {isa = PBXFileReference; lastKnownFileType = sourcecode.swift; path = ConstantsTrace.swift; sourceTree = "<group>"; };
		F8AF361A245D93ED00B5977B /* Int16.swift */ = {isa = PBXFileReference; lastKnownFileType = sourcecode.swift; path = Int16.swift; sourceTree = "<group>"; };
		F8B3A782225D37F2004BA588 /* TextsNightScoutTestResult.swift */ = {isa = PBXFileReference; lastKnownFileType = sourcecode.swift; path = TextsNightScoutTestResult.swift; sourceTree = "<group>"; };
		F8B3A787225D4473004BA588 /* en */ = {isa = PBXFileReference; lastKnownFileType = text.plist.strings; name = en; path = en.lproj/NightScoutTestResult.strings; sourceTree = "<group>"; };
		F8B3A78A225D473D004BA588 /* UIAlertController.swift */ = {isa = PBXFileReference; lastKnownFileType = sourcecode.swift; path = UIAlertController.swift; sourceTree = "<group>"; };
		F8B3A78C22622953004BA588 /* AlertType+CoreDataClass.swift */ = {isa = PBXFileReference; lastKnownFileType = sourcecode.swift; path = "AlertType+CoreDataClass.swift"; sourceTree = "<group>"; };
		F8B3A79022635A25004BA588 /* AlertType+CoreDataProperties.swift */ = {isa = PBXFileReference; lastKnownFileType = sourcecode.swift; path = "AlertType+CoreDataProperties.swift"; sourceTree = "<group>"; };
		F8B3A79122635A25004BA588 /* AlertEntry+CoreDataClass.swift */ = {isa = PBXFileReference; lastKnownFileType = sourcecode.swift; path = "AlertEntry+CoreDataClass.swift"; sourceTree = "<group>"; };
		F8B3A79222635A25004BA588 /* AlertEntry+CoreDataProperties.swift */ = {isa = PBXFileReference; lastKnownFileType = sourcecode.swift; path = "AlertEntry+CoreDataProperties.swift"; sourceTree = "<group>"; };
		F8B3A7B1226A0878004BA588 /* TextsAlerts.swift */ = {isa = PBXFileReference; lastKnownFileType = sourcecode.swift; path = TextsAlerts.swift; sourceTree = "<group>"; };
		F8B3A7B6226A0B12004BA588 /* nl */ = {isa = PBXFileReference; lastKnownFileType = text.plist.strings; name = nl; path = nl.lproj/Alerts.strings; sourceTree = "<group>"; };
		F8B3A7B8226CC0B7004BA588 /* shortlow2.mp3 */ = {isa = PBXFileReference; lastKnownFileType = audio.mp3; path = shortlow2.mp3; sourceTree = "<group>"; };
		F8B3A7B9226CC0B7004BA588 /* shortlow3.mp3 */ = {isa = PBXFileReference; lastKnownFileType = audio.mp3; path = shortlow3.mp3; sourceTree = "<group>"; };
		F8B3A7BA226CC0B7004BA588 /* bruteforce.mp3 */ = {isa = PBXFileReference; lastKnownFileType = audio.mp3; path = bruteforce.mp3; sourceTree = "<group>"; };
		F8B3A7BB226CC0B7004BA588 /* modern2.mp3 */ = {isa = PBXFileReference; lastKnownFileType = audio.mp3; path = modern2.mp3; sourceTree = "<group>"; };
		F8B3A7BC226CC0B7004BA588 /* shortlow1.mp3 */ = {isa = PBXFileReference; lastKnownFileType = audio.mp3; path = shortlow1.mp3; sourceTree = "<group>"; };
		F8B3A7BD226CC0B7004BA588 /* shortlow4.mp3 */ = {isa = PBXFileReference; lastKnownFileType = audio.mp3; path = shortlow4.mp3; sourceTree = "<group>"; };
		F8B3A7BE226CC0B7004BA588 /* shorthigh1.mp3 */ = {isa = PBXFileReference; lastKnownFileType = audio.mp3; path = shorthigh1.mp3; sourceTree = "<group>"; };
		F8B3A7BF226CC0B7004BA588 /* shorthigh3.mp3 */ = {isa = PBXFileReference; lastKnownFileType = audio.mp3; path = shorthigh3.mp3; sourceTree = "<group>"; };
		F8B3A7C0226CC0B7004BA588 /* shorthigh2.mp3 */ = {isa = PBXFileReference; lastKnownFileType = audio.mp3; path = shorthigh2.mp3; sourceTree = "<group>"; };
		F8B3A7C1226CC0B7004BA588 /* shorthigh4.mp3 */ = {isa = PBXFileReference; lastKnownFileType = audio.mp3; path = shorthigh4.mp3; sourceTree = "<group>"; };
		F8B3A7C2226CC0B7004BA588 /* modernalarm.mp3 */ = {isa = PBXFileReference; lastKnownFileType = audio.mp3; path = modernalarm.mp3; sourceTree = "<group>"; };
		F8B3A7C3226CC0B7004BA588 /* betterwakeup.mp3 */ = {isa = PBXFileReference; lastKnownFileType = audio.mp3; path = betterwakeup.mp3; sourceTree = "<group>"; };
		F8B3A7C4226CC0B7004BA588 /* spaceship.mp3 */ = {isa = PBXFileReference; lastKnownFileType = audio.mp3; path = spaceship.mp3; sourceTree = "<group>"; };
		F8B3A7C5226CC0B7004BA588 /* xdripalert.aif */ = {isa = PBXFileReference; lastKnownFileType = file; path = xdripalert.aif; sourceTree = "<group>"; };
		F8B3A7DE226E48C1004BA588 /* SoundPlayer.swift */ = {isa = PBXFileReference; fileEncoding = 4; lastKnownFileType = sourcecode.swift; path = SoundPlayer.swift; sourceTree = "<group>"; };
		F8B3A7F22278E0E7004BA588 /* SettingsViewModelProtocol.swift */ = {isa = PBXFileReference; fileEncoding = 4; lastKnownFileType = sourcecode.swift; path = SettingsViewModelProtocol.swift; sourceTree = "<group>"; };
		F8B3A807227A2933004BA588 /* SettingsSelectedRowAction.swift */ = {isa = PBXFileReference; lastKnownFileType = sourcecode.swift; path = SettingsSelectedRowAction.swift; sourceTree = "<group>"; };
		F8B3A809227A3D11004BA588 /* TextsAlertTypeSettings.swift */ = {isa = PBXFileReference; lastKnownFileType = sourcecode.swift; path = TextsAlertTypeSettings.swift; sourceTree = "<group>"; };
		F8B3A80C227A3E97004BA588 /* en */ = {isa = PBXFileReference; lastKnownFileType = text.plist.strings; name = en; path = en.lproj/AlertTypesSettingsView.strings; sourceTree = "<group>"; };
		F8B3A80E227A3EC8004BA588 /* nl */ = {isa = PBXFileReference; lastKnownFileType = text.plist.strings; name = nl; path = nl.lproj/AlertTypesSettingsView.strings; sourceTree = "<group>"; };
		F8B3A815227DEC91004BA588 /* SensorsAccessor.swift */ = {isa = PBXFileReference; fileEncoding = 4; lastKnownFileType = sourcecode.swift; path = SensorsAccessor.swift; sourceTree = "<group>"; };
		F8B3A816227DEC91004BA588 /* AlertEntriesAccessor.swift */ = {isa = PBXFileReference; fileEncoding = 4; lastKnownFileType = sourcecode.swift; path = AlertEntriesAccessor.swift; sourceTree = "<group>"; };
		F8B3A817227DEC91004BA588 /* CalibrationsAccessor.swift */ = {isa = PBXFileReference; fileEncoding = 4; lastKnownFileType = sourcecode.swift; path = CalibrationsAccessor.swift; sourceTree = "<group>"; };
		F8B3A818227DEC92004BA588 /* BgReadingsAccessor.swift */ = {isa = PBXFileReference; fileEncoding = 4; lastKnownFileType = sourcecode.swift; path = BgReadingsAccessor.swift; sourceTree = "<group>"; };
		F8B3A819227DEC92004BA588 /* README.md */ = {isa = PBXFileReference; fileEncoding = 4; lastKnownFileType = net.daringfireball.markdown; path = README.md; sourceTree = "<group>"; };
		F8B3A81A227DEC92004BA588 /* AlertTypesAccessor.swift */ = {isa = PBXFileReference; fileEncoding = 4; lastKnownFileType = sourcecode.swift; path = AlertTypesAccessor.swift; sourceTree = "<group>"; };
		F8B3A82C227F07D6004BA588 /* SettingsNavigationController.swift */ = {isa = PBXFileReference; fileEncoding = 4; lastKnownFileType = sourcecode.swift; path = SettingsNavigationController.swift; sourceTree = "<group>"; };
		F8B3A82F227F085A004BA588 /* SettingsTableViewCell.swift */ = {isa = PBXFileReference; fileEncoding = 4; lastKnownFileType = sourcecode.swift; path = SettingsTableViewCell.swift; sourceTree = "<group>"; };
		F8B3A832227F08AC004BA588 /* PickerViewData.swift */ = {isa = PBXFileReference; fileEncoding = 4; lastKnownFileType = sourcecode.swift; path = PickerViewData.swift; sourceTree = "<group>"; };
		F8B3A833227F08AC004BA588 /* PickerViewController.swift */ = {isa = PBXFileReference; fileEncoding = 4; lastKnownFileType = sourcecode.swift; path = PickerViewController.swift; sourceTree = "<group>"; };
		F8B3A838227F090D004BA588 /* SettingsViewAlertSettingsViewModel.swift */ = {isa = PBXFileReference; fileEncoding = 4; lastKnownFileType = sourcecode.swift; path = SettingsViewAlertSettingsViewModel.swift; sourceTree = "<group>"; };
		F8B3A839227F090D004BA588 /* SettingsViewDexcomSettingsViewModel.swift */ = {isa = PBXFileReference; fileEncoding = 4; lastKnownFileType = sourcecode.swift; path = SettingsViewDexcomSettingsViewModel.swift; sourceTree = "<group>"; };
		F8B3A83B227F090D004BA588 /* SettingsViewNightScoutSettingsViewModel.swift */ = {isa = PBXFileReference; fileEncoding = 4; lastKnownFileType = sourcecode.swift; path = SettingsViewNightScoutSettingsViewModel.swift; sourceTree = "<group>"; };
		F8B3A83C227F090D004BA588 /* SettingsViewHealthKitSettingsViewModel.swift */ = {isa = PBXFileReference; fileEncoding = 4; lastKnownFileType = sourcecode.swift; path = SettingsViewHealthKitSettingsViewModel.swift; sourceTree = "<group>"; };
		F8B3A83D227F090D004BA588 /* SettingsViewSpeakSettingsViewModel.swift */ = {isa = PBXFileReference; fileEncoding = 4; lastKnownFileType = sourcecode.swift; path = SettingsViewSpeakSettingsViewModel.swift; sourceTree = "<group>"; };
		F8B3A83E227F090D004BA588 /* SettingsViewGeneralSettingsViewModel.swift */ = {isa = PBXFileReference; fileEncoding = 4; lastKnownFileType = sourcecode.swift; path = SettingsViewGeneralSettingsViewModel.swift; sourceTree = "<group>"; };
		F8B3A841227F090D004BA588 /* SettingsViewController.swift */ = {isa = PBXFileReference; fileEncoding = 4; lastKnownFileType = sourcecode.swift; path = SettingsViewController.swift; sourceTree = "<group>"; };
		F8B3A84F227F26F8004BA588 /* AlertTypesSettingsViewController.swift */ = {isa = PBXFileReference; fileEncoding = 4; lastKnownFileType = sourcecode.swift; path = AlertTypesSettingsViewController.swift; sourceTree = "<group>"; };
		F8B3A852227F2743004BA588 /* AlertsSettingsViewController.swift */ = {isa = PBXFileReference; fileEncoding = 4; lastKnownFileType = sourcecode.swift; path = AlertsSettingsViewController.swift; sourceTree = "<group>"; };
		F8B3A855227F28DC004BA588 /* AlertTypeSettingsViewController.swift */ = {isa = PBXFileReference; lastKnownFileType = sourcecode.swift; path = AlertTypeSettingsViewController.swift; sourceTree = "<group>"; };
		F8B3A857227F6971004BA588 /* UISwitch.swift */ = {isa = PBXFileReference; lastKnownFileType = sourcecode.swift; path = UISwitch.swift; sourceTree = "<group>"; };
		F8B3A85A2280CCD1004BA588 /* AlertSettingsViewController.swift */ = {isa = PBXFileReference; lastKnownFileType = sourcecode.swift; path = AlertSettingsViewController.swift; sourceTree = "<group>"; };
		F8B3A85C22821BB6004BA588 /* Int.swift */ = {isa = PBXFileReference; lastKnownFileType = sourcecode.swift; path = Int.swift; sourceTree = "<group>"; };
		F8B48A9322B2A705009BCC01 /* TextsSpeakReading.swift */ = {isa = PBXFileReference; lastKnownFileType = sourcecode.swift; path = TextsSpeakReading.swift; sourceTree = "<group>"; };
		F8B48A9B22B2FA66009BCC01 /* en */ = {isa = PBXFileReference; lastKnownFileType = text.plist.strings; name = en; path = en.lproj/SpeakReading.strings; sourceTree = "<group>"; };
		F8B48A9D22B2FA6F009BCC01 /* nl */ = {isa = PBXFileReference; lastKnownFileType = text.plist.strings; name = nl; path = nl.lproj/SpeakReading.strings; sourceTree = "<group>"; };
		F8B48A9F22B2FA7B009BCC01 /* en */ = {isa = PBXFileReference; lastKnownFileType = text.plist.strings; name = en; path = en.lproj/HomeView.strings; sourceTree = "<group>"; };
		F8B48AA322B2FA9A009BCC01 /* en */ = {isa = PBXFileReference; lastKnownFileType = text.plist.strings; name = en; path = en.lproj/CalibrationRequest.strings; sourceTree = "<group>"; };
		F8B48ABE22B37BE5009BCC01 /* sl */ = {isa = PBXFileReference; lastKnownFileType = text.plist.strings; name = sl; path = sl.lproj/LaunchScreen.strings; sourceTree = "<group>"; };
		F8B48ABF22B37BE5009BCC01 /* sl */ = {isa = PBXFileReference; lastKnownFileType = text.plist.strings; name = sl; path = sl.lproj/Main.strings; sourceTree = "<group>"; };
		F8B48AC222B37BE6009BCC01 /* sl */ = {isa = PBXFileReference; lastKnownFileType = text.plist.strings; name = sl; path = sl.lproj/SpeakReading.strings; sourceTree = "<group>"; };
		F8B48AC722B37BE6009BCC01 /* sl */ = {isa = PBXFileReference; lastKnownFileType = text.plist.strings; name = sl; path = sl.lproj/Localizable.strings; sourceTree = "<group>"; };
		F8B48ACA22B37C00009BCC01 /* ru */ = {isa = PBXFileReference; lastKnownFileType = text.plist.strings; name = ru; path = ru.lproj/LaunchScreen.strings; sourceTree = "<group>"; };
		F8B48ACB22B37C00009BCC01 /* ru */ = {isa = PBXFileReference; lastKnownFileType = text.plist.strings; name = ru; path = ru.lproj/Main.strings; sourceTree = "<group>"; };
		F8B48ACE22B37C01009BCC01 /* ru */ = {isa = PBXFileReference; lastKnownFileType = text.plist.strings; name = ru; path = ru.lproj/SpeakReading.strings; sourceTree = "<group>"; };
		F8B48AD322B37C01009BCC01 /* ru */ = {isa = PBXFileReference; lastKnownFileType = text.plist.strings; name = ru; path = ru.lproj/Localizable.strings; sourceTree = "<group>"; };
		F8B48AE322B37C49009BCC01 /* pl-PL */ = {isa = PBXFileReference; lastKnownFileType = text.plist.strings; name = "pl-PL"; path = "pl-PL.lproj/LaunchScreen.strings"; sourceTree = "<group>"; };
		F8B48AE422B37C49009BCC01 /* pl-PL */ = {isa = PBXFileReference; lastKnownFileType = text.plist.strings; name = "pl-PL"; path = "pl-PL.lproj/Main.strings"; sourceTree = "<group>"; };
		F8B48AE722B37C49009BCC01 /* pl-PL */ = {isa = PBXFileReference; lastKnownFileType = text.plist.strings; name = "pl-PL"; path = "pl-PL.lproj/SpeakReading.strings"; sourceTree = "<group>"; };
		F8B48AEC22B37C4A009BCC01 /* pl-PL */ = {isa = PBXFileReference; lastKnownFileType = text.plist.strings; name = "pl-PL"; path = "pl-PL.lproj/Localizable.strings"; sourceTree = "<group>"; };
		F8B48AEF22B37C5A009BCC01 /* it */ = {isa = PBXFileReference; lastKnownFileType = text.plist.strings; name = it; path = it.lproj/LaunchScreen.strings; sourceTree = "<group>"; };
		F8B48AF022B37C5B009BCC01 /* it */ = {isa = PBXFileReference; lastKnownFileType = text.plist.strings; name = it; path = it.lproj/Main.strings; sourceTree = "<group>"; };
		F8B48AF322B37C5C009BCC01 /* it */ = {isa = PBXFileReference; lastKnownFileType = text.plist.strings; name = it; path = it.lproj/SpeakReading.strings; sourceTree = "<group>"; };
		F8B48AF822B37C5C009BCC01 /* it */ = {isa = PBXFileReference; lastKnownFileType = text.plist.strings; name = it; path = it.lproj/Localizable.strings; sourceTree = "<group>"; };
		F8B48AFB22B37C67009BCC01 /* fr */ = {isa = PBXFileReference; lastKnownFileType = text.plist.strings; name = fr; path = fr.lproj/LaunchScreen.strings; sourceTree = "<group>"; };
		F8B48AFC22B37C67009BCC01 /* fr */ = {isa = PBXFileReference; lastKnownFileType = text.plist.strings; name = fr; path = fr.lproj/Main.strings; sourceTree = "<group>"; };
		F8B48AFF22B37C67009BCC01 /* fr */ = {isa = PBXFileReference; lastKnownFileType = text.plist.strings; name = fr; path = fr.lproj/SpeakReading.strings; sourceTree = "<group>"; };
		F8B48B0422B37C67009BCC01 /* fr */ = {isa = PBXFileReference; lastKnownFileType = text.plist.strings; name = fr; path = fr.lproj/Localizable.strings; sourceTree = "<group>"; };
		F8B48B0722B37C83009BCC01 /* zh */ = {isa = PBXFileReference; lastKnownFileType = text.plist.strings; name = zh; path = zh.lproj/LaunchScreen.strings; sourceTree = "<group>"; };
		F8B48B0822B37C83009BCC01 /* zh */ = {isa = PBXFileReference; lastKnownFileType = text.plist.strings; name = zh; path = zh.lproj/Main.strings; sourceTree = "<group>"; };
		F8B48B0922B37C83009BCC01 /* zh */ = {isa = PBXFileReference; lastKnownFileType = text.plist.strings; name = zh; path = zh.lproj/CalibrationRequest.strings; sourceTree = "<group>"; };
		F8B48B0A22B37C83009BCC01 /* zh */ = {isa = PBXFileReference; lastKnownFileType = text.plist.strings; name = zh; path = zh.lproj/HomeView.strings; sourceTree = "<group>"; };
		F8B48B0B22B37C83009BCC01 /* zh */ = {isa = PBXFileReference; lastKnownFileType = text.plist.strings; name = zh; path = zh.lproj/SpeakReading.strings; sourceTree = "<group>"; };
		F8B48B0C22B37C83009BCC01 /* zh */ = {isa = PBXFileReference; lastKnownFileType = text.plist.strings; name = zh; path = zh.lproj/Alerts.strings; sourceTree = "<group>"; };
		F8B48B0D22B37C84009BCC01 /* zh */ = {isa = PBXFileReference; lastKnownFileType = text.plist.strings; name = zh; path = zh.lproj/AlertTypesSettingsView.strings; sourceTree = "<group>"; };
		F8B48B0E22B37C84009BCC01 /* zh */ = {isa = PBXFileReference; lastKnownFileType = text.plist.strings; name = zh; path = zh.lproj/Common.strings; sourceTree = "<group>"; };
		F8B48B0F22B37C84009BCC01 /* zh */ = {isa = PBXFileReference; lastKnownFileType = text.plist.strings; name = zh; path = zh.lproj/ErrorMessages.strings; sourceTree = "<group>"; };
		F8B48B1022B37C84009BCC01 /* zh */ = {isa = PBXFileReference; lastKnownFileType = text.plist.strings; name = zh; path = zh.lproj/Localizable.strings; sourceTree = "<group>"; };
		F8B48B1122B37C84009BCC01 /* zh */ = {isa = PBXFileReference; lastKnownFileType = text.plist.strings; name = zh; path = zh.lproj/NightScoutTestResult.strings; sourceTree = "<group>"; };
		F8B48B1222B37C84009BCC01 /* zh */ = {isa = PBXFileReference; lastKnownFileType = text.plist.strings; name = zh; path = zh.lproj/SettingsViews.strings; sourceTree = "<group>"; };
		F8B955B0258BEE9D00C06016 /* ConstantsSpeakReading.swift */ = {isa = PBXFileReference; lastKnownFileType = sourcecode.swift; path = ConstantsSpeakReading.swift; sourceTree = "<group>"; };
		F8B955B6258D5E2000C06016 /* ConstantsHealthKit.swift */ = {isa = PBXFileReference; lastKnownFileType = sourcecode.swift; path = ConstantsHealthKit.swift; sourceTree = "<group>"; };
		F8B955EA2591355200C06016 /* CGMLibre2Transmitter+TestData.swift */ = {isa = PBXFileReference; lastKnownFileType = sourcecode.swift; path = "CGMLibre2Transmitter+TestData.swift"; sourceTree = "<group>"; };
		F8BDD4232218790E006EAB84 /* UserDefaults.swift */ = {isa = PBXFileReference; lastKnownFileType = sourcecode.swift; path = UserDefaults.swift; sourceTree = "<group>"; };
		F8BDD435221A0005006EAB84 /* en */ = {isa = PBXFileReference; lastKnownFileType = text.plist.strings; name = en; path = en.lproj/Main.strings; sourceTree = "<group>"; };
		F8BDD437221A0349006EAB84 /* en */ = {isa = PBXFileReference; lastKnownFileType = text.plist.strings; name = en; path = en.lproj/Localizable.strings; sourceTree = "<group>"; };
		F8BDD439221A096C006EAB84 /* nl */ = {isa = PBXFileReference; lastKnownFileType = text.plist.strings; name = nl; path = nl.lproj/LaunchScreen.strings; sourceTree = "<group>"; };
		F8BDD43A221A096C006EAB84 /* nl */ = {isa = PBXFileReference; lastKnownFileType = text.plist.strings; name = nl; path = nl.lproj/Main.strings; sourceTree = "<group>"; };
		F8BDD43B221A096D006EAB84 /* nl */ = {isa = PBXFileReference; lastKnownFileType = text.plist.strings; name = nl; path = nl.lproj/Localizable.strings; sourceTree = "<group>"; };
		F8BDD43E221B5BAF006EAB84 /* TextsErrorMessages.swift */ = {isa = PBXFileReference; lastKnownFileType = sourcecode.swift; path = TextsErrorMessages.swift; sourceTree = "<group>"; };
		F8BDD443221C9D0D006EAB84 /* en */ = {isa = PBXFileReference; lastKnownFileType = text.plist.strings; name = en; path = en.lproj/Common.strings; sourceTree = "<group>"; };
		F8BDD445221C9D10006EAB84 /* nl */ = {isa = PBXFileReference; lastKnownFileType = text.plist.strings; name = nl; path = nl.lproj/Common.strings; sourceTree = "<group>"; };
		F8BDD449221C9D70006EAB84 /* en */ = {isa = PBXFileReference; lastKnownFileType = text.plist.strings; name = en; path = en.lproj/ErrorMessages.strings; sourceTree = "<group>"; };
		F8BDD44F221CAA64006EAB84 /* TextsCommon.swift */ = {isa = PBXFileReference; lastKnownFileType = sourcecode.swift; path = TextsCommon.swift; sourceTree = "<group>"; };
		F8BDD451221DEAB1006EAB84 /* TextsSettingsView.swift */ = {isa = PBXFileReference; lastKnownFileType = sourcecode.swift; path = TextsSettingsView.swift; sourceTree = "<group>"; };
		F8BDD456221DEF22006EAB84 /* en */ = {isa = PBXFileReference; lastKnownFileType = text.plist.strings; name = en; path = en.lproj/SettingsViews.strings; sourceTree = "<group>"; };
		F8BDD458221DEF24006EAB84 /* nl */ = {isa = PBXFileReference; lastKnownFileType = text.plist.strings; name = nl; path = nl.lproj/SettingsViews.strings; sourceTree = "<group>"; };
		F8BECB01235CE3E20060DAE1 /* BloodGlucoseChartView.swift */ = {isa = PBXFileReference; fileEncoding = 4; lastKnownFileType = sourcecode.swift; path = BloodGlucoseChartView.swift; sourceTree = "<group>"; };
		F8BECB04235CE5D80060DAE1 /* GlucoseChartManager.swift */ = {isa = PBXFileReference; fileEncoding = 4; lastKnownFileType = sourcecode.swift; path = GlucoseChartManager.swift; sourceTree = "<group>"; };
		F8BECB11235CEA9B0060DAE1 /* TimeInterval.swift */ = {isa = PBXFileReference; lastKnownFileType = sourcecode.swift; path = TimeInterval.swift; sourceTree = "<group>"; };
		F8C5EBE622F38F0E00563B5F /* Trace.swift */ = {isa = PBXFileReference; fileEncoding = 4; lastKnownFileType = sourcecode.swift; path = Trace.swift; sourceTree = "<group>"; };
		F8C5EBEE22F5A52800563B5F /* pt */ = {isa = PBXFileReference; lastKnownFileType = text.plist.strings; name = pt; path = pt.lproj/Common.strings; sourceTree = "<group>"; };
		F8C9784C2428052D00A09483 /* CGMSensorType.swift */ = {isa = PBXFileReference; lastKnownFileType = sourcecode.swift; path = CGMSensorType.swift; sourceTree = "<group>"; };
		F8C9784F242A9FD500A09483 /* MiaoMiaoBluetoothPeripheralViewModel.swift */ = {isa = PBXFileReference; fileEncoding = 4; lastKnownFileType = sourcecode.swift; path = MiaoMiaoBluetoothPeripheralViewModel.swift; sourceTree = "<group>"; };
		F8C97851242AA70C00A09483 /* MiaoMiao+CoreDataClass.swift */ = {isa = PBXFileReference; fileEncoding = 4; lastKnownFileType = sourcecode.swift; path = "MiaoMiao+CoreDataClass.swift"; sourceTree = "<group>"; };
		F8C97852242AA70C00A09483 /* MiaoMiao+CoreDataProperties.swift */ = {isa = PBXFileReference; fileEncoding = 4; lastKnownFileType = sourcecode.swift; path = "MiaoMiao+CoreDataProperties.swift"; sourceTree = "<group>"; };
		F8C97855242AA86B00A09483 /* CGMMiaoMiaoTransmitterDelegate.swift */ = {isa = PBXFileReference; fileEncoding = 4; lastKnownFileType = sourcecode.swift; path = CGMMiaoMiaoTransmitterDelegate.swift; sourceTree = "<group>"; };
		F8C97858242AAE7A00A09483 /* MiaoMiao+BluetoothPeripheral.swift */ = {isa = PBXFileReference; fileEncoding = 4; lastKnownFileType = sourcecode.swift; path = "MiaoMiao+BluetoothPeripheral.swift"; sourceTree = "<group>"; };
		F8C9785A242ABD9800A09483 /* BluetoothPeripheralManager+CGMMiaoMiaoTransmitterDelegate.swift */ = {isa = PBXFileReference; fileEncoding = 4; lastKnownFileType = sourcecode.swift; path = "BluetoothPeripheralManager+CGMMiaoMiaoTransmitterDelegate.swift"; sourceTree = "<group>"; };
		F8D0587B24BCB570008C8734 /* SettingsViewHomeScreenSettingsViewModel.swift */ = {isa = PBXFileReference; fileEncoding = 4; lastKnownFileType = sourcecode.swift; path = SettingsViewHomeScreenSettingsViewModel.swift; sourceTree = "<group>"; };
		F8DF765223E34F4500063910 /* DexcomG5+CoreDataClass.swift */ = {isa = PBXFileReference; lastKnownFileType = sourcecode.swift; path = "DexcomG5+CoreDataClass.swift"; sourceTree = "<group>"; };
		F8DF765423E34FD500063910 /* DexcomG5+CoreDataProperties.swift */ = {isa = PBXFileReference; lastKnownFileType = sourcecode.swift; path = "DexcomG5+CoreDataProperties.swift"; sourceTree = "<group>"; };
		F8DF765B23E350B100063910 /* DexcomG5+BluetoothPeripheral.swift */ = {isa = PBXFileReference; fileEncoding = 4; lastKnownFileType = sourcecode.swift; path = "DexcomG5+BluetoothPeripheral.swift"; sourceTree = "<group>"; };
		F8DF765F23E38FC100063910 /* BLEPeripheral+CoreDataClass.swift */ = {isa = PBXFileReference; lastKnownFileType = sourcecode.swift; path = "BLEPeripheral+CoreDataClass.swift"; sourceTree = "<group>"; };
		F8DF766123E390D100063910 /* BLEPeripheral+CoreDataProperties.swift */ = {isa = PBXFileReference; lastKnownFileType = sourcecode.swift; path = "BLEPeripheral+CoreDataProperties.swift"; sourceTree = "<group>"; };
		F8DF766323E781C100063910 /* BLEPeripheralAccessor.swift */ = {isa = PBXFileReference; lastKnownFileType = sourcecode.swift; path = BLEPeripheralAccessor.swift; sourceTree = "<group>"; };
		F8DF766C23ED9B0900063910 /* DexcomG5BluetoothPeripheralViewModel.swift */ = {isa = PBXFileReference; lastKnownFileType = sourcecode.swift; path = DexcomG5BluetoothPeripheralViewModel.swift; sourceTree = "<group>"; };
		F8E3A2A223D4E7E200E5E98A /* Default-568h@2x.png */ = {isa = PBXFileReference; lastKnownFileType = image.png; path = "Default-568h@2x.png"; sourceTree = "<group>"; };
		F8E3A2A423D78FBD00E5E98A /* SettingsViewAppleWatchSettingsViewModel.swift */ = {isa = PBXFileReference; lastKnownFileType = sourcecode.swift; path = SettingsViewAppleWatchSettingsViewModel.swift; sourceTree = "<group>"; };
		F8E3A2A823D906C200E5E98A /* WatchManager.swift */ = {isa = PBXFileReference; lastKnownFileType = sourcecode.swift; path = WatchManager.swift; sourceTree = "<group>"; };
		F8E3A2AA23DA520B00E5E98A /* ConstantsWatch.swift */ = {isa = PBXFileReference; lastKnownFileType = sourcecode.swift; path = ConstantsWatch.swift; sourceTree = "<group>"; };
		F8E3C3AA21FE17B700907A04 /* StringProtocol.swift */ = {isa = PBXFileReference; lastKnownFileType = sourcecode.swift; path = StringProtocol.swift; sourceTree = "<group>"; };
		F8E3C3AC21FE551C00907A04 /* DexcomCalibrator.swift */ = {isa = PBXFileReference; lastKnownFileType = sourcecode.swift; path = DexcomCalibrator.swift; sourceTree = "<group>"; };
		F8E51D5C2448D8B5001C9E5A /* LoopManager.swift */ = {isa = PBXFileReference; fileEncoding = 4; lastKnownFileType = sourcecode.swift; path = LoopManager.swift; sourceTree = "<group>"; };
		F8E51D5E2448E2E8001C9E5A /* ConstantsShareWithLoop.swift */ = {isa = PBXFileReference; lastKnownFileType = sourcecode.swift; path = ConstantsShareWithLoop.swift; sourceTree = "<group>"; };
		F8E51D602448E695001C9E5A /* Bundle.swift */ = {isa = PBXFileReference; lastKnownFileType = sourcecode.swift; path = Bundle.swift; sourceTree = "<group>"; };
		F8E51D62244B3386001C9E5A /* MiaoMiaoResponseType.swift */ = {isa = PBXFileReference; lastKnownFileType = sourcecode.swift; path = MiaoMiaoResponseType.swift; sourceTree = "<group>"; };
		F8E51D64244BA790001C9E5A /* WatlaaBluetoothPeripheralViewModel.swift */ = {isa = PBXFileReference; fileEncoding = 4; lastKnownFileType = sourcecode.swift; path = WatlaaBluetoothPeripheralViewModel.swift; sourceTree = "<group>"; };
		F8E51D66244BAE0E001C9E5A /* WatlaaBluetoothTransmitterMaster+CGMTransmitter.swift */ = {isa = PBXFileReference; fileEncoding = 4; lastKnownFileType = sourcecode.swift; path = "WatlaaBluetoothTransmitterMaster+CGMTransmitter.swift"; sourceTree = "<group>"; };
		F8E51D6824549E2C001C9E5A /* SettingsViewTraceSettingsViewModel.swift */ = {isa = PBXFileReference; lastKnownFileType = sourcecode.swift; path = SettingsViewTraceSettingsViewModel.swift; sourceTree = "<group>"; };
		F8E53FAA2517733700052CE5 /* Double.swift */ = {isa = PBXFileReference; lastKnownFileType = sourcecode.swift; path = Double.swift; sourceTree = "<group>"; };
		F8E53FAE2517739700052CE5 /* ConstantsBloodGlucose.swift */ = {isa = PBXFileReference; lastKnownFileType = sourcecode.swift; path = ConstantsBloodGlucose.swift; sourceTree = "<group>"; };
		F8E53FB82517F79400052CE5 /* ConstantsBGGraphBuilder.swift */ = {isa = PBXFileReference; lastKnownFileType = sourcecode.swift; path = ConstantsBGGraphBuilder.swift; sourceTree = "<group>"; };
		F8E53FBC2517F96800052CE5 /* Date.swift */ = {isa = PBXFileReference; lastKnownFileType = sourcecode.swift; path = Date.swift; sourceTree = "<group>"; };
		F8E53FCF251D35FB00052CE5 /* en */ = {isa = PBXFileReference; lastKnownFileType = text.plist.strings; name = en; path = en.lproj/Common.strings; sourceTree = "<group>"; };
		F8E53FD1251D360200052CE5 /* ar */ = {isa = PBXFileReference; lastKnownFileType = text.plist.strings; name = ar; path = ar.lproj/Common.strings; sourceTree = "<group>"; };
		F8E53FD2251D360300052CE5 /* zh */ = {isa = PBXFileReference; lastKnownFileType = text.plist.strings; name = zh; path = zh.lproj/Common.strings; sourceTree = "<group>"; };
		F8E53FD3251D361600052CE5 /* nl */ = {isa = PBXFileReference; lastKnownFileType = text.plist.strings; name = nl; path = nl.lproj/Common.strings; sourceTree = "<group>"; };
		F8E53FD6251D363900052CE5 /* pt-BR */ = {isa = PBXFileReference; lastKnownFileType = text.plist.strings; name = "pt-BR"; path = "pt-BR.lproj/Common.strings"; sourceTree = "<group>"; };
		F8E53FD7251D363B00052CE5 /* pt */ = {isa = PBXFileReference; lastKnownFileType = text.plist.strings; name = pt; path = pt.lproj/Common.strings; sourceTree = "<group>"; };
		F8E53FE8251F7B8800052CE5 /* Texts.swift */ = {isa = PBXFileReference; fileEncoding = 4; lastKnownFileType = sourcecode.swift; path = Texts.swift; sourceTree = "<group>"; };
		F8E5404B2522624800052CE5 /* ConstantsHousekeeping.swift */ = {isa = PBXFileReference; lastKnownFileType = sourcecode.swift; path = ConstantsHousekeeping.swift; sourceTree = "<group>"; };
		F8E6C78B24CDDB83007C1199 /* SnoozeViewController.swift */ = {isa = PBXFileReference; lastKnownFileType = sourcecode.swift; path = SnoozeViewController.swift; sourceTree = "<group>"; };
		F8E6C78F24CEC22A007C1199 /* TextsSnooze.swift */ = {isa = PBXFileReference; lastKnownFileType = sourcecode.swift; path = TextsSnooze.swift; sourceTree = "<group>"; };
		F8E6C79224CEC2E3007C1199 /* en */ = {isa = PBXFileReference; lastKnownFileType = text.plist.strings; name = en; path = en.lproj/Snooze.strings; sourceTree = "<group>"; };
		F8EA6C8121B723BC0082976B /* Date.swift */ = {isa = PBXFileReference; lastKnownFileType = sourcecode.swift; path = Date.swift; sourceTree = "<group>"; };
		F8EA6CA821BBE3010082976B /* UniqueId.swift */ = {isa = PBXFileReference; lastKnownFileType = sourcecode.swift; path = UniqueId.swift; sourceTree = "<group>"; };
		F8EEDD5322FF685400D2D610 /* NSMutableURLRequest.swift */ = {isa = PBXFileReference; lastKnownFileType = sourcecode.swift; path = NSMutableURLRequest.swift; sourceTree = "<group>"; };
		F8EEDD562300136F00D2D610 /* en */ = {isa = PBXFileReference; lastKnownFileType = text.plist.strings; name = en; path = en.lproj/DexcomShareTestResult.strings; sourceTree = "<group>"; };
		F8EEDD612300139800D2D610 /* zh */ = {isa = PBXFileReference; lastKnownFileType = text.plist.strings; name = zh; path = zh.lproj/DexcomShareTestResult.strings; sourceTree = "<group>"; };
		F8EEDD622300139A00D2D610 /* pt */ = {isa = PBXFileReference; lastKnownFileType = text.plist.strings; name = pt; path = pt.lproj/DexcomShareTestResult.strings; sourceTree = "<group>"; };
		F8EEDD6323020FAD00D2D610 /* NoCalibrator.swift */ = {isa = PBXFileReference; lastKnownFileType = sourcecode.swift; path = NoCalibrator.swift; sourceTree = "<group>"; };
		F8F7B8E5259A6EBF00C47B04 /* LibreSmoothing.swift */ = {isa = PBXFileReference; lastKnownFileType = sourcecode.swift; path = LibreSmoothing.swift; sourceTree = "<group>"; };
		F8F7B8EA259A7B1C00C47B04 /* SavitzkyGolaySmoothableArray.swift */ = {isa = PBXFileReference; lastKnownFileType = sourcecode.swift; path = SavitzkyGolaySmoothableArray.swift; sourceTree = "<group>"; };
		F8F971B123A5914C00C3F17D /* M5Stack+BluetoothPeripheral.swift */ = {isa = PBXFileReference; fileEncoding = 4; lastKnownFileType = sourcecode.swift; path = "M5Stack+BluetoothPeripheral.swift"; sourceTree = "<group>"; };
		F8F971B423A5914C00C3F17D /* BluetoothPeripheralType.swift */ = {isa = PBXFileReference; fileEncoding = 4; lastKnownFileType = sourcecode.swift; path = BluetoothPeripheralType.swift; sourceTree = "<group>"; };
		F8F971B523A5914C00C3F17D /* BluetoothPeripheral.swift */ = {isa = PBXFileReference; fileEncoding = 4; lastKnownFileType = sourcecode.swift; path = BluetoothPeripheral.swift; sourceTree = "<group>"; };
		F8F971BD23A5915900C3F17D /* CGMG6Transmitter.swift */ = {isa = PBXFileReference; fileEncoding = 4; lastKnownFileType = sourcecode.swift; path = CGMG6Transmitter.swift; sourceTree = "<group>"; };
		F8F971BF23A5915900C3F17D /* CGMG5Transmitter.swift */ = {isa = PBXFileReference; fileEncoding = 4; lastKnownFileType = sourcecode.swift; path = CGMG5Transmitter.swift; sourceTree = "<group>"; };
		F8F971C123A5915900C3F17D /* TransmitterVersionTxMessage.swift */ = {isa = PBXFileReference; fileEncoding = 4; lastKnownFileType = sourcecode.swift; path = TransmitterVersionTxMessage.swift; sourceTree = "<group>"; };
		F8F971C223A5915900C3F17D /* TransmitterMessage.swift */ = {isa = PBXFileReference; fileEncoding = 4; lastKnownFileType = sourcecode.swift; path = TransmitterMessage.swift; sourceTree = "<group>"; };
		F8F971C323A5915900C3F17D /* AuthRequestTxMessage.swift */ = {isa = PBXFileReference; fileEncoding = 4; lastKnownFileType = sourcecode.swift; path = AuthRequestTxMessage.swift; sourceTree = "<group>"; };
		F8F971C423A5915900C3F17D /* AuthChallengeTxMessage.swift */ = {isa = PBXFileReference; fileEncoding = 4; lastKnownFileType = sourcecode.swift; path = AuthChallengeTxMessage.swift; sourceTree = "<group>"; };
		F8F971C523A5915900C3F17D /* BatteryStatusTxMessage.swift */ = {isa = PBXFileReference; fileEncoding = 4; lastKnownFileType = sourcecode.swift; path = BatteryStatusTxMessage.swift; sourceTree = "<group>"; };
		F8F971C623A5915900C3F17D /* AESCrypt.m */ = {isa = PBXFileReference; fileEncoding = 4; lastKnownFileType = sourcecode.c.objc; path = AESCrypt.m; sourceTree = "<group>"; };
		F8F971C723A5915900C3F17D /* DexcomTransmitterOpCode.swift */ = {isa = PBXFileReference; fileEncoding = 4; lastKnownFileType = sourcecode.swift; path = DexcomTransmitterOpCode.swift; sourceTree = "<group>"; };
		F8F971C823A5915900C3F17D /* SensorDataRxMessage.swift */ = {isa = PBXFileReference; fileEncoding = 4; lastKnownFileType = sourcecode.swift; path = SensorDataRxMessage.swift; sourceTree = "<group>"; };
		F8F971C923A5915900C3F17D /* SensorDataTxMessage.swift */ = {isa = PBXFileReference; fileEncoding = 4; lastKnownFileType = sourcecode.swift; path = SensorDataTxMessage.swift; sourceTree = "<group>"; };
		F8F971CA23A5915900C3F17D /* AESCrypt.h */ = {isa = PBXFileReference; fileEncoding = 4; lastKnownFileType = sourcecode.c.h; path = AESCrypt.h; sourceTree = "<group>"; };
		F8F971CB23A5915900C3F17D /* ResetMessage.swift */ = {isa = PBXFileReference; fileEncoding = 4; lastKnownFileType = sourcecode.swift; path = ResetMessage.swift; sourceTree = "<group>"; };
		F8F971CC23A5915900C3F17D /* AuthRequestRxMessage.swift */ = {isa = PBXFileReference; fileEncoding = 4; lastKnownFileType = sourcecode.swift; path = AuthRequestRxMessage.swift; sourceTree = "<group>"; };
		F8F971CD23A5915900C3F17D /* NSData+CRC.swift */ = {isa = PBXFileReference; fileEncoding = 4; lastKnownFileType = sourcecode.swift; path = "NSData+CRC.swift"; sourceTree = "<group>"; };
		F8F971CE23A5915900C3F17D /* TransmitterVersionRxMessage.swift */ = {isa = PBXFileReference; fileEncoding = 4; lastKnownFileType = sourcecode.swift; path = TransmitterVersionRxMessage.swift; sourceTree = "<group>"; };
		F8F971CF23A5915900C3F17D /* KeepAliveTxMessage.swift */ = {isa = PBXFileReference; fileEncoding = 4; lastKnownFileType = sourcecode.swift; path = KeepAliveTxMessage.swift; sourceTree = "<group>"; };
		F8F971D023A5915900C3F17D /* FirmwareVersionTxMessage.swift */ = {isa = PBXFileReference; fileEncoding = 4; lastKnownFileType = sourcecode.swift; path = FirmwareVersionTxMessage.swift; sourceTree = "<group>"; };
		F8F971D123A5915900C3F17D /* BatteryStatusRxMessage.swift */ = {isa = PBXFileReference; fileEncoding = 4; lastKnownFileType = sourcecode.swift; path = BatteryStatusRxMessage.swift; sourceTree = "<group>"; };
		F8F971D223A5915900C3F17D /* AuthChallengeRxMessage.swift */ = {isa = PBXFileReference; fileEncoding = 4; lastKnownFileType = sourcecode.swift; path = AuthChallengeRxMessage.swift; sourceTree = "<group>"; };
		F8F971D323A5915900C3F17D /* PairRequestTxMessage.swift */ = {isa = PBXFileReference; fileEncoding = 4; lastKnownFileType = sourcecode.swift; path = PairRequestTxMessage.swift; sourceTree = "<group>"; };
		F8F971D523A5915900C3F17D /* CGMG4xDripTransmitter.swift */ = {isa = PBXFileReference; fileEncoding = 4; lastKnownFileType = sourcecode.swift; path = CGMG4xDripTransmitter.swift; sourceTree = "<group>"; };
		F8F971D823A5915900C3F17D /* CGMDroplet1Transmitter.swift */ = {isa = PBXFileReference; fileEncoding = 4; lastKnownFileType = sourcecode.swift; path = CGMDroplet1Transmitter.swift; sourceTree = "<group>"; };
		F8F971DA23A5915900C3F17D /* CGMBlueReaderTransmitter.swift */ = {isa = PBXFileReference; fileEncoding = 4; lastKnownFileType = sourcecode.swift; path = CGMBlueReaderTransmitter.swift; sourceTree = "<group>"; };
		F8F971DC23A5915900C3F17D /* CGMGNSEntryTransmitter.swift */ = {isa = PBXFileReference; fileEncoding = 4; lastKnownFileType = sourcecode.swift; path = CGMGNSEntryTransmitter.swift; sourceTree = "<group>"; };
		F8F971DE23A5915900C3F17D /* CGMBubbleTransmitter.swift */ = {isa = PBXFileReference; fileEncoding = 4; lastKnownFileType = sourcecode.swift; path = CGMBubbleTransmitter.swift; sourceTree = "<group>"; };
		F8F971E023A5915900C3F17D /* CGMMiaoMiaoTransmitter.swift */ = {isa = PBXFileReference; fileEncoding = 4; lastKnownFileType = sourcecode.swift; path = CGMMiaoMiaoTransmitter.swift; sourceTree = "<group>"; };
		F8F971E423A5915900C3F17D /* LibreSensorState.swift */ = {isa = PBXFileReference; fileEncoding = 4; lastKnownFileType = sourcecode.swift; path = LibreSensorState.swift; sourceTree = "<group>"; };
		F8F971E723A5915900C3F17D /* LibreSensorSerialNumber.swift */ = {isa = PBXFileReference; fileEncoding = 4; lastKnownFileType = sourcecode.swift; path = LibreSensorSerialNumber.swift; sourceTree = "<group>"; };
		F8F971E823A5915900C3F17D /* CRC.swift */ = {isa = PBXFileReference; fileEncoding = 4; lastKnownFileType = sourcecode.swift; path = CRC.swift; sourceTree = "<group>"; };
		F8F971E923A5915900C3F17D /* LibreDataParser.swift */ = {isa = PBXFileReference; fileEncoding = 4; lastKnownFileType = sourcecode.swift; path = LibreDataParser.swift; sourceTree = "<group>"; };
		F8F971EA23A5915900C3F17D /* LibreMeasurement.swift */ = {isa = PBXFileReference; fileEncoding = 4; lastKnownFileType = sourcecode.swift; path = LibreMeasurement.swift; sourceTree = "<group>"; };
		F8F971ED23A5915900C3F17D /* BluconTransmitterOpCode.swift */ = {isa = PBXFileReference; fileEncoding = 4; lastKnownFileType = sourcecode.swift; path = BluconTransmitterOpCode.swift; sourceTree = "<group>"; };
		F8F971EE23A5915900C3F17D /* CGMBluconTransmitter.swift */ = {isa = PBXFileReference; fileEncoding = 4; lastKnownFileType = sourcecode.swift; path = CGMBluconTransmitter.swift; sourceTree = "<group>"; };
		F8F971EF23A5915900C3F17D /* BluconUtilities.swift */ = {isa = PBXFileReference; fileEncoding = 4; lastKnownFileType = sourcecode.swift; path = BluconUtilities.swift; sourceTree = "<group>"; };
		F8F971F123A5915900C3F17D /* CGMTransmitter.swift */ = {isa = PBXFileReference; fileEncoding = 4; lastKnownFileType = sourcecode.swift; path = CGMTransmitter.swift; sourceTree = "<group>"; };
		F8F971F223A5915900C3F17D /* TransmitterBatteryInfo.swift */ = {isa = PBXFileReference; fileEncoding = 4; lastKnownFileType = sourcecode.swift; path = TransmitterBatteryInfo.swift; sourceTree = "<group>"; };
		F8F971F323A5915900C3F17D /* CGMTransmitterDelegate.swift */ = {isa = PBXFileReference; fileEncoding = 4; lastKnownFileType = sourcecode.swift; path = CGMTransmitterDelegate.swift; sourceTree = "<group>"; };
		F8F971F423A5915900C3F17D /* GlucoseData.swift */ = {isa = PBXFileReference; fileEncoding = 4; lastKnownFileType = sourcecode.swift; path = GlucoseData.swift; sourceTree = "<group>"; };
		F8F971F623A5915900C3F17D /* M5StackBluetoothTransmitter.swift */ = {isa = PBXFileReference; fileEncoding = 4; lastKnownFileType = sourcecode.swift; path = M5StackBluetoothTransmitter.swift; sourceTree = "<group>"; };
		F8F971F723A5915900C3F17D /* M5StackTransmitterOpCode.swift */ = {isa = PBXFileReference; fileEncoding = 4; lastKnownFileType = sourcecode.swift; path = M5StackTransmitterOpCode.swift; sourceTree = "<group>"; };
		F8F971F923A5915900C3F17D /* M5StackPacket.swift */ = {isa = PBXFileReference; fileEncoding = 4; lastKnownFileType = sourcecode.swift; path = M5StackPacket.swift; sourceTree = "<group>"; };
		F8F971FA23A5915900C3F17D /* M5StackUtilities.swift */ = {isa = PBXFileReference; fileEncoding = 4; lastKnownFileType = sourcecode.swift; path = M5StackUtilities.swift; sourceTree = "<group>"; };
		F8F971FC23A5915900C3F17D /* M5StackAuthenticateTXMessage.swift */ = {isa = PBXFileReference; fileEncoding = 4; lastKnownFileType = sourcecode.swift; path = M5StackAuthenticateTXMessage.swift; sourceTree = "<group>"; };
		F8F971FD23A5915900C3F17D /* M5StackReadBlePassWordTxMessage.swift */ = {isa = PBXFileReference; fileEncoding = 4; lastKnownFileType = sourcecode.swift; path = M5StackReadBlePassWordTxMessage.swift; sourceTree = "<group>"; };
		F8F971FE23A5915900C3F17D /* M5StackBluetoothTransmitterDelegate.swift */ = {isa = PBXFileReference; fileEncoding = 4; lastKnownFileType = sourcecode.swift; path = M5StackBluetoothTransmitterDelegate.swift; sourceTree = "<group>"; };
		F8F9720023A5915900C3F17D /* BluetoothTransmitterDelegate.swift */ = {isa = PBXFileReference; fileEncoding = 4; lastKnownFileType = sourcecode.swift; path = BluetoothTransmitterDelegate.swift; sourceTree = "<group>"; };
		F8F9720123A5915900C3F17D /* BluetoothTransmitter.swift */ = {isa = PBXFileReference; fileEncoding = 4; lastKnownFileType = sourcecode.swift; path = BluetoothTransmitter.swift; sourceTree = "<group>"; };
		F8F9723823A5928D00C3F17D /* M5StackBluetoothPeripheralViewModel.swift */ = {isa = PBXFileReference; fileEncoding = 4; lastKnownFileType = sourcecode.swift; path = M5StackBluetoothPeripheralViewModel.swift; sourceTree = "<group>"; };
		F8F9723D23A593C000C3F17D /* M5StickCBluetoothPeripheralViewModel.swift */ = {isa = PBXFileReference; fileEncoding = 4; lastKnownFileType = sourcecode.swift; path = M5StickCBluetoothPeripheralViewModel.swift; sourceTree = "<group>"; };
		F8F9724623A69A8000C3F17D /* BluetoothPeripheralCategory.swift */ = {isa = PBXFileReference; lastKnownFileType = sourcecode.swift; path = BluetoothPeripheralCategory.swift; sourceTree = "<group>"; };
		F8F9724823A69DAE00C3F17D /* M5StickC.swift */ = {isa = PBXFileReference; lastKnownFileType = sourcecode.swift; path = M5StickC.swift; sourceTree = "<group>"; };
		F8FDD6CA2553385000625B49 /* Array.swift */ = {isa = PBXFileReference; fileEncoding = 4; lastKnownFileType = sourcecode.swift; path = Array.swift; sourceTree = "<group>"; };
/* End PBXFileReference section */

/* Begin PBXFrameworksBuildPhase section */
		F870D3CE25126A49008967B0 /* Frameworks */ = {
			isa = PBXFrameworksBuildPhase;
			buildActionMask = 2147483647;
			files = (
				F870D3D325126A49008967B0 /* NotificationCenter.framework in Frameworks */,
			);
			runOnlyForDeploymentPostprocessing = 0;
		};
		F8AC425721ADEBD60078C348 /* Frameworks */ = {
			isa = PBXFrameworksBuildPhase;
			buildActionMask = 2147483647;
			files = (
				A48D2DE552F4A356AA32746A /* Pods_xdrip.framework in Frameworks */,
				F821CF9722AE589E005C1E43 /* HealthKit.framework in Frameworks */,
			);
			runOnlyForDeploymentPostprocessing = 0;
		};
/* End PBXFrameworksBuildPhase section */

/* Begin PBXGroup section */
		48C0E851274A3BB6D42C6F20 /* Frameworks */ = {
			isa = PBXGroup;
			children = (
				F821CF9622AE589E005C1E43 /* HealthKit.framework */,
				662BEA7F7991B9BD2E7D3EA4 /* Pods_xdrip.framework */,
				F870D3D225126A49008967B0 /* NotificationCenter.framework */,
			);
			name = Frameworks;
			sourceTree = "<group>";
		};
		6933F5E98A8280DB39890854 /* Pods */ = {
			isa = PBXGroup;
			children = (
				148E05A6AF0290AE5815B0F9 /* Pods-xdrip.debug.xcconfig */,
				E2648F65F347D56D7DFFFAB7 /* Pods-xdrip.release.xcconfig */,
			);
			path = Pods;
			sourceTree = "<group>";
		};
		F8025C0B21D9513400ECF0C0 /* Extensions */ = {
			isa = PBXGroup;
			children = (
				F8FDD6CA2553385000625B49 /* Array.swift */,
				F80610C3222D4E4D00D8F236 /* ActionClosureable-extension.swift */,
				F8025C0921D94FD700ECF0C0 /* CBManagerState.swift */,
				F897AAF82200F2D200CDDD10 /* CBPeripheralState.swift */,
				F8025C1221DA683400ECF0C0 /* Data.swift */,
				F8EA6C8121B723BC0082976B /* Date.swift */,
				F8025E4D21ED450300ECF0C0 /* Double.swift */,
				F8B3A85C22821BB6004BA588 /* Int.swift */,
				F8EEDD5322FF685400D2D610 /* NSMutableURLRequest.swift */,
				F897AAFA2201018800CDDD10 /* String.swift */,
				F8E3C3AA21FE17B700907A04 /* StringProtocol.swift */,
				F8BECB11235CEA9B0060DAE1 /* TimeInterval.swift */,
				F8B3A78A225D473D004BA588 /* UIAlertController.swift */,
				F898EDEB233F549100BFB79B /* UIBarButtonItem.swift */,
				F898EDE9233F53BF00BFB79B /* UIButton.swift */,
				F898EDF1234A8A0500BFB79B /* UInt8.swift */,
				F898EDF3234A8A3200BFB79B /* UInt16.swift */,
				F898EDF5234A8A5700BFB79B /* UInt32.swift */,
				F8025E6A21F7CD7600ECF0C0 /* UIStoryboard.swift */,
				F8B3A857227F6971004BA588 /* UISwitch.swift */,
				F8BDD4232218790E006EAB84 /* UserDefaults.swift */,
				F80859282364D61B00F3829D /* UserDefaults+charts.swift */,
				F808592C23677D6A00F3829D /* ChartPoint.swift */,
				F83098FD23AD3F84005741DF /* UITabBarController.swift */,
				F8E51D602448E695001C9E5A /* Bundle.swift */,
				F8AF361A245D93ED00B5977B /* Int16.swift */,
				F890E079247687AE008FB2EC /* URL.swift */,
				F8A1850B25643B16000EF8A0 /* Double+Smoothable.swift */,
			);
			path = Extensions;
			sourceTree = "<group>";
		};
		F8025E5221EE8CE500ECF0C0 /* Protocol */ = {
			isa = PBXGroup;
			children = (
				F8025E4F21EE746400ECF0C0 /* Calibrator.swift */,
			);
			path = Protocol;
			sourceTree = "<group>";
		};
		F8025E5921F7861200ECF0C0 /* Root View Controller */ = {
			isa = PBXGroup;
			children = (
				F8AC425F21ADEBD60078C348 /* RootViewController.swift */,
				F8E6C78B24CDDB83007C1199 /* SnoozeViewController.swift */,
			);
			path = "Root View Controller";
			sourceTree = "<group>";
		};
		F8025E5A21F7AFA100ECF0C0 /* Resources */ = {
			isa = PBXGroup;
			children = (
				F8B3A7B7226CC0B7004BA588 /* sounds */,
				F8AC426621ADEBD70078C348 /* Assets.xcassets */,
			);
			path = Resources;
			sourceTree = "<group>";
		};
		F8025E5B21F7AFC600ECF0C0 /* Supporting Files */ = {
			isa = PBXGroup;
			children = (
				F8AC426B21ADEBD70078C348 /* Info.plist */,
			);
			path = "Supporting Files";
			sourceTree = "<group>";
		};
		F808D2C3240323750084B5DB /* Libre */ = {
			isa = PBXGroup;
			children = (
				F80D916624F70840006840B5 /* Libre2 */,
				F816E11F24392D27009EE65B /* Droplet */,
				F816E10124367389009EE65B /* GNSENtry */,
				F816E0EB2432A55F009EE65B /* Blucon */,
				F8C9784E242A9FD500A09483 /* MiaoMiao */,
				F808D2C6240323AE0084B5DB /* Bubble */,
			);
			path = Libre;
			sourceTree = "<group>";
		};
		F808D2C6240323AE0084B5DB /* Bubble */ = {
			isa = PBXGroup;
			children = (
				F808D2C7240323CA0084B5DB /* BubbleBluetoothPeripheralViewModel.swift */,
			);
			path = Bubble;
			sourceTree = "<group>";
		};
		F808D2CF240329D40084B5DB /* Libre */ = {
			isa = PBXGroup;
			children = (
				F80D916E24F85C5A006840B5 /* Libre2 */,
				F816E114243919ED009EE65B /* Droplet */,
				F816E1062437E58E009EE65B /* BlueReader */,
				F816E0FC24367338009EE65B /* GNSEntry */,
				F816E0E02432A4D1009EE65B /* Blucon */,
				F8C97857242AAE7A00A09483 /* MiaoMiao */,
				F808D2D0240329D40084B5DB /* Bubble */,
			);
			path = Libre;
			sourceTree = "<group>";
		};
		F808D2D0240329D40084B5DB /* Bubble */ = {
			isa = PBXGroup;
			children = (
				F808D2D1240329E70084B5DB /* Bubble+BluetoothPeripheral.swift */,
			);
			path = Bubble;
			sourceTree = "<group>";
		};
		F80D916624F70840006840B5 /* Libre2 */ = {
			isa = PBXGroup;
			children = (
				F80D916724F7086D006840B5 /* Libre2BluetoothPeripheralViewModel.swift */,
			);
			path = Libre2;
			sourceTree = "<group>";
		};
		F80D916924F828D5006840B5 /* Libre2 */ = {
			isa = PBXGroup;
			children = (
				F80D916A24F82913006840B5 /* CGMLibre2Transmitter.swift */,
				F80D916C24F82A17006840B5 /* CGMLibre2TransmitterDelegate.swift */,
				F8B955EA2591355200C06016 /* CGMLibre2Transmitter+TestData.swift */,
			);
			path = Libre2;
			sourceTree = "<group>";
		};
		F80D916E24F85C5A006840B5 /* Libre2 */ = {
			isa = PBXGroup;
			children = (
				F80D916F24F85C7A006840B5 /* Libre2+BluetoothPeripheral.swift */,
			);
			path = Libre2;
			sourceTree = "<group>";
		};
		F80ED2E8236F68D90005C035 /* M5StackSettingsViewModels */ = {
			isa = PBXGroup;
			children = (
				F80ED2E9236F68F90005C035 /* SettingsViewM5StackBluetoothSettingsViewModel.swift */,
				F80ED2EA236F68F90005C035 /* SettingsViewM5StackGeneralSettingsViewModel.swift */,
				F80ED2EB236F68F90005C035 /* SettingsViewM5StackWiFiSettingsViewModel.swift */,
			);
			path = M5StackSettingsViewModels;
			sourceTree = "<group>";
		};
		F816E0E02432A4D1009EE65B /* Blucon */ = {
			isa = PBXGroup;
			children = (
				F816E0E12432A4D1009EE65B /* Blucon+BluetoothPeripheral.swift */,
			);
			path = Blucon;
			sourceTree = "<group>";
		};
		F816E0EB2432A55F009EE65B /* Blucon */ = {
			isa = PBXGroup;
			children = (
				F816E0EC2432A55F009EE65B /* BluconBluetoothPeripheralViewModel.swift */,
			);
			path = Blucon;
			sourceTree = "<group>";
		};
		F816E0FC24367338009EE65B /* GNSEntry */ = {
			isa = PBXGroup;
			children = (
				F816E0FD24367338009EE65B /* GNSEntry+BluetoothPeripheral.swift */,
			);
			path = GNSEntry;
			sourceTree = "<group>";
		};
		F816E10124367389009EE65B /* GNSENtry */ = {
			isa = PBXGroup;
			children = (
				F816E10224367389009EE65B /* GNSEntryBluetoothPeripheralViewModel.swift */,
			);
			path = GNSENtry;
			sourceTree = "<group>";
		};
		F816E1062437E58E009EE65B /* BlueReader */ = {
			isa = PBXGroup;
			children = (
				F816E1072437E5B9009EE65B /* BlueReader+BluetoothPeripheral.swift */,
			);
			path = BlueReader;
			sourceTree = "<group>";
		};
		F816E114243919ED009EE65B /* Droplet */ = {
			isa = PBXGroup;
			children = (
				F816E11524391A02009EE65B /* Droplet+BluetoothPeripheral.swift */,
			);
			path = Droplet;
			sourceTree = "<group>";
		};
		F816E11F24392D27009EE65B /* Droplet */ = {
			isa = PBXGroup;
			children = (
				F816E12024392D40009EE65B /* DropletBluetoothPeripheralViewModel.swift */,
			);
			path = Droplet;
			sourceTree = "<group>";
		};
		F816E1222439DB42009EE65B /* G4 */ = {
			isa = PBXGroup;
			children = (
				F816E1232439DB63009EE65B /* DexcomG4+BluetoothPeripheral.swift */,
			);
			path = G4;
			sourceTree = "<group>";
		};
		F816E12F2439E2A0009EE65B /* DexcomG4 */ = {
			isa = PBXGroup;
			children = (
				F816E1302439E2DD009EE65B /* DexcomG4BluetoothPeripheralViewModel.swift */,
			);
			path = DexcomG4;
			sourceTree = "<group>";
		};
		F81D6D4622BD5F43005EFAE2 /* DexcomShare */ = {
			isa = PBXGroup;
			children = (
				F81D6D4722BD5F62005EFAE2 /* DexcomShareUploadManager.swift */,
				F81D6D5122C27F18005EFAE2 /* BgReading+DexcomShare.swift */,
			);
			path = DexcomShare;
			sourceTree = "<group>";
		};
		F821CF48229BF43A005C1E43 /* Alerts */ = {
			isa = PBXGroup;
			children = (
				F821CF49229BF43A005C1E43 /* AlertKind.swift */,
				F821CF4A229BF43A005C1E43 /* SnoozeParameters.swift */,
				F821CF4B229BF43A005C1E43 /* AlertManager.swift */,
			);
			path = Alerts;
			sourceTree = "<group>";
		};
		F821CF4D229BF43A005C1E43 /* CoreData */ = {
			isa = PBXGroup;
			children = (
				F821CF4E229BF43A005C1E43 /* CoreDataManager.swift */,
			);
			path = CoreData;
			sourceTree = "<group>";
		};
		F821CF4F229BF43A005C1E43 /* NightScout */ = {
			isa = PBXGroup;
			children = (
				F8AF120024B9082000AE5BA2 /* Calibration+NightScout.swift */,
				F8A54AAE22D686CD00934E7A /* NightScoutBgReading.swift */,
				F821CF65229EE68B005C1E43 /* NightScoutFollowManager.swift */,
				F821CF60229BF4A2005C1E43 /* NightScoutUploadManager.swift */,
				F821CF52229BF43A005C1E43 /* NSDateFormatter.swift */,
				F821CF53229BF43A005C1E43 /* BgReading+NightScout.swift */,
				F821CF6E229FC280005C1E43 /* Endpoint+NightScout.swift */,
				F821CF7A22A1D359005C1E43 /* NightScoutFollowerDelegate.swift */,
			);
			path = NightScout;
			sourceTree = "<group>";
		};
		F821CF54229BF43A005C1E43 /* Application */ = {
			isa = PBXGroup;
			children = (
				F821CF55229BF43A005C1E43 /* ApplicationManager.swift */,
			);
			path = Application;
			sourceTree = "<group>";
		};
		F821CF69229FC22D005C1E43 /* Network */ = {
			isa = PBXGroup;
			children = (
				F821CF6A229FC22D005C1E43 /* Endpoint.swift */,
			);
			path = Network;
			sourceTree = "<group>";
		};
		F821CF8C22AB08F6005C1E43 /* Date Picker View Controller */ = {
			isa = PBXGroup;
			children = (
				F821CF8D22AB090C005C1E43 /* DatePickerViewController.swift */,
				F821CF8F22AB1068005C1E43 /* DatePickerViewData.swift */,
			);
			path = "Date Picker View Controller";
			sourceTree = "<group>";
		};
		F821CF9122ADB064005C1E43 /* HealthKit */ = {
			isa = PBXGroup;
			children = (
				F821CF9422ADB0D7005C1E43 /* HealthKitManager.swift */,
			);
			path = HealthKit;
			sourceTree = "<group>";
		};
		F821CF9922AEF2DF005C1E43 /* Speak */ = {
			isa = PBXGroup;
			children = (
				F821CF9C22AEF483005C1E43 /* BGReadingSpeaker.swift */,
			);
			path = Speak;
			sourceTree = "<group>";
		};
		F82528682443AE040067AF77 /* DexcomG6 */ = {
			isa = PBXGroup;
			children = (
				F82528692443AE190067AF77 /* DexcomG6BluetoothPeripheralViewModel.swift */,
			);
			path = DexcomG6;
			sourceTree = "<group>";
		};
		F8297F42238DC4AC00D74D66 /* BluetoothPeripheral */ = {
			isa = PBXGroup;
			children = (
				F8297F55238ED07700D74D66 /* BluetoothPeripheralManager.swift */,
				F897E24E23FC871C0075E0E8 /* BluetoothPeripheralManager+BluetoothTransmitterDelegate.swift */,
				F816E0F22433DAA9009EE65B /* BluetoothPeripheralManager+CGMBluconTransmitterDelegate.swift */,
				F816E10F2437ED21009EE65B /* BluetoothPeripheralManager+CGMBlueReaderTransmitterDelegate.swift */,
				F878FA7C2405B3CF00BC6DA6 /* BluetoothPeripheralManager+CGMBubbleTransmitterDelegate.swift */,
				F816E12D2439E06E009EE65B /* BluetoothPeripheralManager+CGMDexcomG4TransmitterDelegate.swift */,
				F816E11D24392690009EE65B /* BluetoothPeripheralManager+CGMDropletTransmitterDelegate.swift */,
				F897E24C23FC871C0075E0E8 /* BluetoothPeripheralManager+CGMG5TransmitterDelegate.swift */,
				F825286D2443C1000067AF77 /* BluetoothPeripheralManager+CGMG6TransmitterDelegate.swift */,
				F816E10424368BC3009EE65B /* BluetoothPeripheralManager+CGMGNSEntryTransmitterDelegate.swift */,
				F80D917124FA9CD5006840B5 /* BluetoothPeripheralManager+CGMLibre2TransmitterDelegate.swift */,
				F8C9785A242ABD9800A09483 /* BluetoothPeripheralManager+CGMMiaoMiaoTransmitterDelegate.swift */,
				F897E24D23FC871C0075E0E8 /* BluetoothPeripheralManager+M5StackBluetoothTransmitterDelegate.swift */,
				F897E24F23FC871C0075E0E8 /* BluetoothPeripheralManager+WatlaaBluetoothTransmitterDelegate.swift */,
				F8297F44238DC4AC00D74D66 /* BluetoothPeripheralManaging.swift */,
			);
			path = BluetoothPeripheral;
			sourceTree = "<group>";
		};
		F8297F47238DCAD800D74D66 /* BluetoothPeripheralsNavigationController */ = {
			isa = PBXGroup;
			children = (
				F8297F48238DCAD800D74D66 /* BluetoothPeripheralsViewController */,
				F8297F4C238DCAD800D74D66 /* BluetoothPeripheralNavigationController.swift */,
			);
			path = BluetoothPeripheralsNavigationController;
			sourceTree = "<group>";
		};
		F8297F48238DCAD800D74D66 /* BluetoothPeripheralsViewController */ = {
			isa = PBXGroup;
			children = (
				F8297F50238ECA3200D74D66 /* BluetoothPeripheralViewController */,
				F8297F4B238DCAD800D74D66 /* BluetoothPeripheralsViewController.swift */,
			);
			path = BluetoothPeripheralsViewController;
			sourceTree = "<group>";
		};
		F8297F50238ECA3200D74D66 /* BluetoothPeripheralViewController */ = {
			isa = PBXGroup;
			children = (
				F8F9723623A5928D00C3F17D /* Models */,
				F8691887239CEEFA0065B607 /* BluetoothPeripheralViewModel.swift */,
				F8297F51238ECA3200D74D66 /* BluetoothPeripheralViewController.swift */,
			);
			path = BluetoothPeripheralViewController;
			sourceTree = "<group>";
		};
		F830991E23C291E2005741DF /* watlaa */ = {
			isa = PBXGroup;
			children = (
				F8E51D66244BAE0E001C9E5A /* WatlaaBluetoothTransmitterMaster+CGMTransmitter.swift */,
				F830991F23C291E2005741DF /* WatlaaBluetoothTransmitter.swift */,
				F830992F23C928E0005741DF /* WatlaaBluetoothTransmitterDelegate.swift */,
			);
			path = watlaa;
			sourceTree = "<group>";
		};
		F830992123C291EE005741DF /* watlaa */ = {
			isa = PBXGroup;
			children = (
				F830992223C291EE005741DF /* Watlaa+BluetoothPeripheral.swift */,
			);
			path = watlaa;
			sourceTree = "<group>";
		};
		F830992423C32226005741DF /* watlaa */ = {
			isa = PBXGroup;
			children = (
				F8E51D64244BA790001C9E5A /* WatlaaBluetoothPeripheralViewModel.swift */,
			);
			path = watlaa;
			sourceTree = "<group>";
		};
		F85DC29B21CFCEB800B9F74A /* Recovered References */ = {
			isa = PBXGroup;
			children = (
			);
			name = "Recovered References";
			sourceTree = "<group>";
		};
		F85DC2F621D25E3A00B9F74A /* Managers */ = {
			isa = PBXGroup;
			children = (
				F821CF48229BF43A005C1E43 /* Alerts */,
				F821CF54229BF43A005C1E43 /* Application */,
				F8297F42238DC4AC00D74D66 /* BluetoothPeripheral */,
				F8BECB03235CE5970060DAE1 /* Charts */,
				F821CF4D229BF43A005C1E43 /* CoreData */,
				F81D6D4622BD5F43005EFAE2 /* DexcomShare */,
				F821CF9122ADB064005C1E43 /* HealthKit */,
				F8E51D5B2448D8A3001C9E5A /* Loop */,
				F821CF4F229BF43A005C1E43 /* NightScout */,
				F821CF9922AEF2DF005C1E43 /* Speak */,
				F8E3A2A723D906B600E5E98A /* Watch */,
			);
			path = Managers;
			sourceTree = "<group>";
		};
		F85DC2F921D2CCC000B9F74A /* Storyboards */ = {
			isa = PBXGroup;
			children = (
				F8B3A7B3226A0A71004BA588 /* Alerts.strings */,
				F8B3A80B227A3E97004BA588 /* AlertTypesSettingsView.strings */,
				470CE1FE246802EB00D5CB74 /* BluetoothPeripheralsView.strings */,
				47503384247420A200D2260B /* BluetoothPeripheralView.strings */,
				F8B48AA222B2FA9A009BCC01 /* CalibrationRequest.strings */,
				F8BDD444221C9D0D006EAB84 /* Common.strings */,
				F8EEDD572300136F00D2D610 /* DexcomShareTestResult.strings */,
				F8BDD44A221C9D70006EAB84 /* ErrorMessages.strings */,
				F8B48A9E22B2FA7B009BCC01 /* HomeView.strings */,
				F8AC426821ADEBD70078C348 /* LaunchScreen.storyboard */,
				F8BDD436221A0349006EAB84 /* Localizable.strings */,
				F889CB71236D84AC00A81068 /* M5StackView.strings */,
				F8AC426321ADEBD60078C348 /* Main.storyboard */,
				F8B3A788225D4473004BA588 /* NightScoutTestResult.strings */,
				F8BDD457221DEF22006EAB84 /* SettingsViews.strings */,
				F8B48A9A22B2FA66009BCC01 /* SpeakReading.strings */,
				F81F370525C1583400520946 /* WatlaaView.strings */,
				F8AF11FF24B3B62D00AE5BA2 /* LibreErrors.strings */,
				F81F370A25C1584A00520946 /* LibreStates.strings */,
				F8E6C79324CEC2E3007C1199 /* Snooze.strings */,
				4749EB9D25B36E010072DF8B /* LibreNFC.strings */,
			);
			path = Storyboards;
			sourceTree = "<group>";
		};
		F85DC2FA21D2CD3000B9F74A /* View Controllers */ = {
			isa = PBXGroup;
			children = (
				F8297F47238DCAD800D74D66 /* BluetoothPeripheralsNavigationController */,
				F8B3A806227A28F9004BA588 /* Helpers */,
				F8025E5921F7861200ECF0C0 /* Root View Controller */,
				F8B3A823227E4B7D004BA588 /* SettingsNavigationController */,
			);
			path = "View Controllers";
			sourceTree = "<group>";
		};
		F85DC2FB21D2CD7000B9F74A /* Application Delegate */ = {
			isa = PBXGroup;
			children = (
				F8AC425D21ADEBD60078C348 /* AppDelegate.swift */,
			);
			path = "Application Delegate";
			sourceTree = "<group>";
		};
		F85FF38F25288860004E6FF1 /* HouseKeeping */ = {
			isa = PBXGroup;
			children = (
				F85FF39025288870004E6FF1 /* HouseKeeper.swift */,
			);
			path = HouseKeeping;
			sourceTree = "<group>";
		};
		F870D3D425126A49008967B0 /* xDrip4iOS Widget */ = {
			isa = PBXGroup;
			children = (
				F870D3EF25149EA0008967B0 /* Texts */,
				F870D3E825129C0B008967B0 /* xDripClient */,
				F870D3E22512701E008967B0 /* xDrip4iOS Widget.entitlements */,
				F870D3D525126A49008967B0 /* TodayViewController.swift */,
				F870D3D725126A49008967B0 /* MainInterface.storyboard */,
				F870D3DA25126A49008967B0 /* Info.plist */,
			);
			path = "xDrip4iOS Widget";
			sourceTree = "<group>";
		};
		F870D3E825129C0B008967B0 /* xDripClient */ = {
			isa = PBXGroup;
			children = (
				F870D3EB25129FC2008967B0 /* XDripClient.swift */,
				F870D3E925129C43008967B0 /* Glucose+GlucoseKit.swift */,
				F870D3ED2513B786008967B0 /* Trace.swift */,
				F8E53FAA2517733700052CE5 /* Double.swift */,
				F8E53FAE2517739700052CE5 /* ConstantsBloodGlucose.swift */,
				F8E53FB82517F79400052CE5 /* ConstantsBGGraphBuilder.swift */,
				F8E53FBC2517F96800052CE5 /* Date.swift */,
			);
			path = xDripClient;
			sourceTree = "<group>";
		};
		F870D3EF25149EA0008967B0 /* Texts */ = {
			isa = PBXGroup;
			children = (
				F8E53FE8251F7B8800052CE5 /* Texts.swift */,
				F8E53FD0251D35FB00052CE5 /* Common.strings */,
			);
			path = Texts;
			sourceTree = "<group>";
		};
		F8A389CD232A6A6F0010F405 /* M5StackSettingsViewController */ = {
			isa = PBXGroup;
			children = (
				F80ED2E8236F68D90005C035 /* M5StackSettingsViewModels */,
				F8A389CE232AE2E90010F405 /* M5StackSettingsViewController.swift */,
			);
			path = M5StackSettingsViewController;
			sourceTree = "<group>";
		};
		F8AC425121ADEBD60078C348 = {
			isa = PBXGroup;
			children = (
				F8E3A2A223D4E7E200E5E98A /* Default-568h@2x.png */,
				F870D3D425126A49008967B0 /* xDrip4iOS Widget */,
				F8AC425B21ADEBD60078C348 /* Products */,
				F8AC425C21ADEBD60078C348 /* xdrip */,
				F85DC29B21CFCEB800B9F74A /* Recovered References */,
				6933F5E98A8280DB39890854 /* Pods */,
				48C0E851274A3BB6D42C6F20 /* Frameworks */,
			);
			sourceTree = "<group>";
		};
		F8AC425B21ADEBD60078C348 /* Products */ = {
			isa = PBXGroup;
			children = (
				F8AC425A21ADEBD60078C348 /* xdrip.app */,
				F870D3D125126A49008967B0 /* xDrip4iOS.appex */,
			);
			name = Products;
			sourceTree = "<group>";
		};
		F8AC425C21ADEBD60078C348 /* xdrip */ = {
			isa = PBXGroup;
			children = (
				F8A5EEC5257EDC910085E660 /* xdripDebug.entitlements */,
				F85DC2FB21D2CD7000B9F74A /* Application Delegate */,
				F8F971AD23A5914C00C3F17D /* BluetoothPeripheral */,
				F8F971B923A5915900C3F17D /* BluetoothTransmitter */,
				F8EA6CA521BAD5AD0082976B /* Calibration */,
				F8EA6C7D21B70DEA0082976B /* Constants */,
				F8AC42D021B342910078C348 /* Core Data */,
				F8025C0B21D9513400ECF0C0 /* Extensions */,
				F85DC2F621D25E3A00B9F74A /* Managers */,
				F8025E5A21F7AFA100ECF0C0 /* Resources */,
				F85DC2F921D2CCC000B9F74A /* Storyboards */,
				F8025E5B21F7AFC600ECF0C0 /* Supporting Files */,
				F8BDD44C221CAA26006EAB84 /* Texts */,
				F8EA6C8021B723A80082976B /* Utilities */,
				F85DC2FA21D2CD3000B9F74A /* View Controllers */,
				F8BECB00235CE3E20060DAE1 /* Views */,
				F8A54B0A22D9215500934E7A /* xdrip-Bridging-Header.h */,
				F821CF9822AE589E005C1E43 /* xdrip.entitlements */,
			);
			path = xdrip;
			sourceTree = "<group>";
		};
		F8AC42D021B342910078C348 /* Core Data */ = {
			isa = PBXGroup;
			children = (
				F85FF3C2252D0C32004E6FF1 /* xdrip.xcdatamodeld */,
				F8B3A814227DEA69004BA588 /* accessors */,
				F8EA6CA421B9A25B0082976B /* classes */,
			);
			name = "Core Data";
			path = "xdrip/Core Data";
			sourceTree = SOURCE_ROOT;
		};
		F8AF11F624B1E6D700AE5BA2 /* Errors */ = {
			isa = PBXGroup;
			children = (
				F8AF11F724B1E6EE00AE5BA2 /* XdripError.swift */,
			);
			path = Errors;
			sourceTree = "<group>";
		};
		F8B3A7B7226CC0B7004BA588 /* sounds */ = {
			isa = PBXGroup;
			children = (
				F824373224CB7A8D00BED341 /* Alarm_Buzzer.caf */,
				F824373C24CB7A8F00BED341 /* Alarm_Clock.caf */,
				F824374A24CB7A9200BED341 /* Alert_Tone_Busy.caf */,
				F824373924CB7A8E00BED341 /* Alert_Tone_Ringtone_1.caf */,
				F824375724CB7A9500BED341 /* Alert_Tone_Ringtone_2.caf */,
				F824371B24CB7A8600BED341 /* Alien_Siren.caf */,
				F824370424CB7A8100BED341 /* Ambulance.caf */,
				F824376124CB7A9700BED341 /* Analog_Watch_Alarm.caf */,
				F824370A24CB7A8300BED341 /* Big_Clock_Ticking.caf */,
				F824370324CB7A8000BED341 /* Burglar_Alarm_Siren_1.caf */,
				F824374724CB7A9100BED341 /* Burglar_Alarm_Siren_2.caf */,
				F824376324CB7A9700BED341 /* Cartoon_Ascend_Climb_Sneaky.caf */,
				F824372924CB7A8B00BED341 /* Cartoon_Ascend_Then_Descend.caf */,
				F824375924CB7A9500BED341 /* Cartoon_Bounce_To_Ceiling.caf */,
				F824375324CB7A9400BED341 /* Cartoon_Dreamy_Glissando_Harp.caf */,
				F824374F24CB7A9300BED341 /* Cartoon_Fail_Strings_Trumpet.caf */,
				F824373A24CB7A8E00BED341 /* Cartoon_Machine_Clumsy_Loop.caf */,
				F824370924CB7A8300BED341 /* Cartoon_Siren.caf */,
				F824374C24CB7A9300BED341 /* Cartoon_Tip_Toe_Sneaky_Walk.caf */,
				F824371624CB7A8500BED341 /* Cartoon_Uh_Oh.caf */,
				F824371724CB7A8500BED341 /* Cartoon_Villain_Horns.caf */,
				F824374324CB7A9000BED341 /* Cell_Phone_Ring_Tone.caf */,
				F824370124CB7A8000BED341 /* Chimes_Glassy.caf */,
				F824375E24CB7A9700BED341 /* Computer_Magic.caf */,
				F824372524CB7A8A00BED341 /* CSFX-2_Alarm.caf */,
				F824374D24CB7A9300BED341 /* Cuckoo_Clock.caf */,
				F824376224CB7A9700BED341 /* Dhol_Shuffleloop.caf */,
				F824373F24CB7A8F00BED341 /* Discreet.caf */,
				F824371924CB7A8600BED341 /* Early_Sunrise.caf */,
				F824375624CB7A9500BED341 /* Emergency_Alarm_Carbon_Monoxide.caf */,
				F824374024CB7A8F00BED341 /* Emergency_Alarm_Siren.caf */,
				F824371024CB7A8400BED341 /* Emergency_Alarm.caf */,
				F824370724CB7A8300BED341 /* Ending_Reached.caf */,
				F824372024CB7A8800BED341 /* Fly.caf */,
				F824371C24CB7A8700BED341 /* Ghost_Hover.caf */,
				F824375424CB7A9400BED341 /* Good_Morning.caf */,
				F824373324CB7A8D00BED341 /* Hell_Yeah_Somewhat_Calmer.caf */,
				F824374524CB7A9100BED341 /* In_A_Hurry.caf */,
				F824370624CB7A8200BED341 /* Indeed.caf */,
				F824371D24CB7A8700BED341 /* Insistently.caf */,
				F824373624CB7A8E00BED341 /* Jingle_All_The_Way.caf */,
				F824374224CB7A9000BED341 /* Laser_Shoot.caf */,
				F824371124CB7A8400BED341 /* Machine_Charge.caf */,
				F824372E24CB7A8C00BED341 /* Magical_Twinkle.caf */,
				F824375A24CB7A9500BED341 /* Marching_Heavy_Footed_Fat_Elephants.caf */,
				F824372124CB7A8800BED341 /* Marimba_Descend.caf */,
				F824375F24CB7A9700BED341 /* Marimba_Flutter_or_Shake.caf */,
				F82436FF24CB7A7F00BED341 /* Martian_Gun.caf */,
				F824372824CB7A8B00BED341 /* Martian_Scanner.caf */,
				F824375824CB7A9500BED341 /* Metallic.caf */,
				F824374624CB7A9100BED341 /* Nightguard.caf */,
				F824372D24CB7A8C00BED341 /* Not_Kiddin.caf */,
				F824371224CB7A8400BED341 /* Open_Your_Eyes_And_See.caf */,
				F824376024CB7A9700BED341 /* Orchestral_Horns.caf */,
				F824372B24CB7A8B00BED341 /* Oringz.caf */,
				F824372A24CB7A8B00BED341 /* Pager_Beeps.caf */,
				F824376724CB7A9800BED341 /* Remembers_Me_Of_Asia.caf */,
				F824374B24CB7A9200BED341 /* Rise_And_Shine.caf */,
				F824374824CB7A9200BED341 /* Rush.caf */,
				F824375524CB7A9400BED341 /* Sci-Fi_Air_Raid_Alarm.caf */,
				F824375024CB7A9300BED341 /* Sci-Fi_Alarm_Loop_1.caf */,
				F824370D24CB7A8300BED341 /* Sci-Fi_Alarm_Loop_2.caf */,
				F824370E24CB7A8400BED341 /* Sci-Fi_Alarm_Loop_3.caf */,
				F824371524CB7A8500BED341 /* Sci-Fi_Alarm_Loop_4.caf */,
				F824371424CB7A8500BED341 /* Sci-Fi_Alarm.caf */,
				F824372624CB7A8A00BED341 /* Sci-Fi_Computer_Console_Alarm.caf */,
				F824373024CB7A8D00BED341 /* Sci-Fi_Console_Alarm.caf */,
				F824373724CB7A8E00BED341 /* Sci-Fi_Eerie_Alarm.caf */,
				F824376524CB7A9800BED341 /* Sci-Fi_Engine_Shut_Down.caf */,
				F824373424CB7A8D00BED341 /* Sci-Fi_Incoming_Message_Alert.caf */,
				F824370F24CB7A8400BED341 /* Sci-Fi_Spaceship_Message.caf */,
				F824375224CB7A9400BED341 /* Sci-Fi_Spaceship_Warm_Up.caf */,
				F824371324CB7A8400BED341 /* Sci-Fi_Warning.caf */,
				F824376624CB7A9800BED341 /* Signature_Corporate.caf */,
				F824374124CB7A9000BED341 /* Siri_Alert_Calibration_Needed.caf */,
				F824372F24CB7A8C00BED341 /* Siri_Alert_Device_Muted.caf */,
				F824373824CB7A8E00BED341 /* Siri_Alert_Glucose_Dropping_Fast.caf */,
				F824372424CB7A8A00BED341 /* Siri_Alert_Glucose_Rising_Fast.caf */,
				F824375B24CB7A9600BED341 /* Siri_Alert_High_Glucose.caf */,
				F824376924CB7A9800BED341 /* Siri_Alert_Low_Glucose.caf */,
				F824375D24CB7A9600BED341 /* Siri_Alert_Missed_Readings.caf */,
				F824374E24CB7A9300BED341 /* Siri_Alert_Transmitter_Battery_Low.caf */,
				F824374424CB7A9100BED341 /* Siri_Alert_Urgent_High_Glucose.caf */,
				F824370524CB7A8100BED341 /* Siri_Alert_Urgent_Low_Glucose.caf */,
				F824375C24CB7A9600BED341 /* Siri_Calibration_Needed.caf */,
				F824375124CB7A9400BED341 /* Siri_Device_Muted.caf */,
				F824370B24CB7A8300BED341 /* Siri_Glucose_Dropping_Fast.caf */,
				F824373B24CB7A8F00BED341 /* Siri_Glucose_Rising_Fast.caf */,
				F824376424CB7A9800BED341 /* Siri_High_Glucose.caf */,
				F824371A24CB7A8600BED341 /* Siri_Low_Glucose.caf */,
				F824373524CB7A8D00BED341 /* Siri_Missed_Readings.caf */,
				F824372C24CB7A8C00BED341 /* Siri_Transmitter_Battery_Low.caf */,
				F824374924CB7A9200BED341 /* Siri_Urgent_High_Glucose.caf */,
				F824370C24CB7A8300BED341 /* Siri_Urgent_Low_Glucose.caf */,
				F824376824CB7A9800BED341 /* Soft_Marimba_Pad_Positive.caf */,
				F824371E24CB7A8700BED341 /* Soft_Warm_Airy_Optimistic.caf */,
				F824372224CB7A8800BED341 /* Soft_Warm_Airy_Reassuring.caf */,
				F824370824CB7A8300BED341 /* Store_Door_Chime.caf */,
				F824373D24CB7A8F00BED341 /* Sunny.caf */,
				F824370024CB7A8000BED341 /* Thunder_Sound_FX.caf */,
				F824370224CB7A8000BED341 /* Time_Has_Come.caf */,
				F824371824CB7A8600BED341 /* Tornado_Siren.caf */,
				F824371F24CB7A8700BED341 /* Two_Turtle_Doves.caf */,
				F824372724CB7A8A00BED341 /* Unpaved.caf */,
				F824373E24CB7A8F00BED341 /* Wake_Up_Will_You.caf */,
				F824372324CB7A8900BED341 /* Win_Gain.caf */,
				F824373124CB7A8D00BED341 /* Wrong_Answer.caf */,
				F821CF7E22A4EDCF005C1E43 /* 20ms-of-silence.caf */,
				F821CF7C22A46CDD005C1E43 /* 1-millisecond-of-silence.mp3 */,
				F8B3A7C3226CC0B7004BA588 /* betterwakeup.mp3 */,
				F8B3A7BA226CC0B7004BA588 /* bruteforce.mp3 */,
				F8B3A7BB226CC0B7004BA588 /* modern2.mp3 */,
				F8B3A7C2226CC0B7004BA588 /* modernalarm.mp3 */,
				F8B3A7BE226CC0B7004BA588 /* shorthigh1.mp3 */,
				F8B3A7C0226CC0B7004BA588 /* shorthigh2.mp3 */,
				F8B3A7BF226CC0B7004BA588 /* shorthigh3.mp3 */,
				F8B3A7C1226CC0B7004BA588 /* shorthigh4.mp3 */,
				F8B3A7BC226CC0B7004BA588 /* shortlow1.mp3 */,
				F8B3A7B8226CC0B7004BA588 /* shortlow2.mp3 */,
				F8B3A7B9226CC0B7004BA588 /* shortlow3.mp3 */,
				F8B3A7BD226CC0B7004BA588 /* shortlow4.mp3 */,
				F8B3A7C4226CC0B7004BA588 /* spaceship.mp3 */,
				F8B3A7C5226CC0B7004BA588 /* xdripalert.aif */,
			);
			path = sounds;
			sourceTree = "<group>";
		};
		F8B3A7DD226E48C1004BA588 /* SoundPlayer */ = {
			isa = PBXGroup;
			children = (
				F8B3A7DE226E48C1004BA588 /* SoundPlayer.swift */,
			);
			path = SoundPlayer;
			sourceTree = "<group>";
		};
		F8B3A806227A28F9004BA588 /* Helpers */ = {
			isa = PBXGroup;
			children = (
				F821CF8C22AB08F6005C1E43 /* Date Picker View Controller */,
				F8B3A831227F08AC004BA588 /* Picker View Controller */,
				F8B3A82E227F085A004BA588 /* SettingsTableViewCell */,
				F8B3A7F22278E0E7004BA588 /* SettingsViewModelProtocol.swift */,
				F8B3A807227A2933004BA588 /* SettingsSelectedRowAction.swift */,
			);
			path = Helpers;
			sourceTree = "<group>";
		};
		F8B3A814227DEA69004BA588 /* accessors */ = {
			isa = PBXGroup;
			children = (
				F8B3A816227DEC91004BA588 /* AlertEntriesAccessor.swift */,
				F8B3A81A227DEC92004BA588 /* AlertTypesAccessor.swift */,
				F8B3A818227DEC92004BA588 /* BgReadingsAccessor.swift */,
				F8B3A817227DEC91004BA588 /* CalibrationsAccessor.swift */,
				F8B3A819227DEC92004BA588 /* README.md */,
				F8B3A815227DEC91004BA588 /* SensorsAccessor.swift */,
				F8DF766323E781C100063910 /* BLEPeripheralAccessor.swift */,
				F85FF3D6252FB1C0004E6FF1 /* SnoozeParametersAccessor.swift */,
			);
			path = accessors;
			sourceTree = "<group>";
		};
		F8B3A823227E4B7D004BA588 /* SettingsNavigationController */ = {
			isa = PBXGroup;
			children = (
				F8B3A82C227F07D6004BA588 /* SettingsNavigationController.swift */,
				F8B3A836227F090D004BA588 /* SettingsViewController */,
			);
			path = SettingsNavigationController;
			sourceTree = "<group>";
		};
		F8B3A82E227F085A004BA588 /* SettingsTableViewCell */ = {
			isa = PBXGroup;
			children = (
				F8B3A82F227F085A004BA588 /* SettingsTableViewCell.swift */,
			);
			path = SettingsTableViewCell;
			sourceTree = "<group>";
		};
		F8B3A831227F08AC004BA588 /* Picker View Controller */ = {
			isa = PBXGroup;
			children = (
				F8B3A832227F08AC004BA588 /* PickerViewData.swift */,
				F8B3A833227F08AC004BA588 /* PickerViewController.swift */,
			);
			path = "Picker View Controller";
			sourceTree = "<group>";
		};
		F8B3A836227F090D004BA588 /* SettingsViewController */ = {
			isa = PBXGroup;
			children = (
				F8B3A851227F2743004BA588 /* AlertsSettingsViewController */,
				F8B3A84E227F26F8004BA588 /* AlertTypesSettingsViewController */,
				F8A389CD232A6A6F0010F405 /* M5StackSettingsViewController */,
				F8B3A841227F090D004BA588 /* SettingsViewController.swift */,
				F8B3A837227F090D004BA588 /* SettingsViewModels */,
				F8A389E6232ECE7E0010F405 /* SettingsViewUtilities.swift */,
				F830990423B94ED7005741DF /* TimeScheduleViewController.swift */,
			);
			path = SettingsViewController;
			sourceTree = "<group>";
		};
		F8B3A837227F090D004BA588 /* SettingsViewModels */ = {
			isa = PBXGroup;
			children = (
				F8D0587B24BCB570008C8734 /* SettingsViewHomeScreenSettingsViewModel.swift */,
				F8B3A838227F090D004BA588 /* SettingsViewAlertSettingsViewModel.swift */,
				F8E3A2A423D78FBD00E5E98A /* SettingsViewAppleWatchSettingsViewModel.swift */,
				F8A1584C22ECA445007F5B5D /* SettingsViewDevelopmentSettingsViewModel.swift */,
				F8B3A839227F090D004BA588 /* SettingsViewDexcomSettingsViewModel.swift */,
				F8B3A83E227F090D004BA588 /* SettingsViewGeneralSettingsViewModel.swift */,
				F8B3A83C227F090D004BA588 /* SettingsViewHealthKitSettingsViewModel.swift */,
				F8A1584E22ECB281007F5B5D /* SettingsViewInfoViewModel.swift */,
				F8A389EA233175A10010F405 /* SettingsViewM5StackSettingsViewModel.swift */,
				F8B3A83B227F090D004BA588 /* SettingsViewNightScoutSettingsViewModel.swift */,
				F8B3A83D227F090D004BA588 /* SettingsViewSpeakSettingsViewModel.swift */,
				F8E51D6824549E2C001C9E5A /* SettingsViewTraceSettingsViewModel.swift */,
			);
			path = SettingsViewModels;
			sourceTree = "<group>";
		};
		F8B3A84E227F26F8004BA588 /* AlertTypesSettingsViewController */ = {
			isa = PBXGroup;
			children = (
				F8B3A854227F289B004BA588 /* AlertTypeSettingsViewController */,
				F8B3A84F227F26F8004BA588 /* AlertTypesSettingsViewController.swift */,
			);
			path = AlertTypesSettingsViewController;
			sourceTree = "<group>";
		};
		F8B3A851227F2743004BA588 /* AlertsSettingsViewController */ = {
			isa = PBXGroup;
			children = (
				F8B3A8592280CCC1004BA588 /* AlertSettingsViewController */,
				F8B3A852227F2743004BA588 /* AlertsSettingsViewController.swift */,
			);
			path = AlertsSettingsViewController;
			sourceTree = "<group>";
		};
		F8B3A854227F289B004BA588 /* AlertTypeSettingsViewController */ = {
			isa = PBXGroup;
			children = (
				F8B3A855227F28DC004BA588 /* AlertTypeSettingsViewController.swift */,
			);
			path = AlertTypeSettingsViewController;
			sourceTree = "<group>";
		};
		F8B3A8592280CCC1004BA588 /* AlertSettingsViewController */ = {
			isa = PBXGroup;
			children = (
				F8B3A85A2280CCD1004BA588 /* AlertSettingsViewController.swift */,
				F81F9FFB2288C7530028C70F /* NewAlertSettingsViewController.swift */,
				F81F9FFF2289E4990028C70F /* AlertSettingsViewControllerData.swift */,
			);
			path = AlertSettingsViewController;
			sourceTree = "<group>";
		};
		F8BDD44C221CAA26006EAB84 /* Texts */ = {
			isa = PBXGroup;
			children = (
				F8297F57238EE14E00D74D66 /* TextsBluetoothPeripheralsView.swift */,
				F8297F58238EE14E00D74D66 /* TextsBluetoothPeripheralView.swift */,
				F8B3A7B1226A0878004BA588 /* TextsAlerts.swift */,
				F8B3A809227A3D11004BA588 /* TextsAlertTypeSettings.swift */,
				F81FA005228E09D40028C70F /* TextsCalibration.swift */,
				F8BDD44F221CAA64006EAB84 /* TextsCommon.swift */,
				F81D6D4D22BFC762005EFAE2 /* TextsDexcomShareTestResult.swift */,
				F8BDD43E221B5BAF006EAB84 /* TextsErrorMessages.swift */,
				F81FA009228F53680028C70F /* TextsHomeView.swift */,
				F8B3A782225D37F2004BA588 /* TextsNightScoutTestResult.swift */,
				F8BDD451221DEAB1006EAB84 /* TextsSettingsView.swift */,
				F8B48A9322B2A705009BCC01 /* TextsSpeakReading.swift */,
				F869188B23A044340065B607 /* TextsM5StackView.swift */,
				F830992723C32A13005741DF /* TextsWatlaaView.swift */,
				F8AF11F224B1279500AE5BA2 /* TextsLibreErrors.swift */,
				F82436FB24BE014000BED341 /* TextsLibreStates.swift */,
				F8E6C78F24CEC22A007C1199 /* TextsSnooze.swift */,
				F8A5EEB7257CF2940085E660 /* TextsLibreNFC.swift */,
			);
			path = Texts;
			sourceTree = "<group>";
		};
		F8BECB00235CE3E20060DAE1 /* Views */ = {
			isa = PBXGroup;
			children = (
				F8BECB01235CE3E20060DAE1 /* BloodGlucoseChartView.swift */,
			);
			path = Views;
			sourceTree = "<group>";
		};
		F8BECB03235CE5970060DAE1 /* Charts */ = {
			isa = PBXGroup;
			children = (
				F8BECB04235CE5D80060DAE1 /* GlucoseChartManager.swift */,
			);
			path = Charts;
			sourceTree = "<group>";
		};
		F8C9784E242A9FD500A09483 /* MiaoMiao */ = {
			isa = PBXGroup;
			children = (
				F8C9784F242A9FD500A09483 /* MiaoMiaoBluetoothPeripheralViewModel.swift */,
			);
			path = MiaoMiao;
			sourceTree = "<group>";
		};
		F8C97857242AAE7A00A09483 /* MiaoMiao */ = {
			isa = PBXGroup;
			children = (
				F8C97858242AAE7A00A09483 /* MiaoMiao+BluetoothPeripheral.swift */,
			);
			path = MiaoMiao;
			sourceTree = "<group>";
		};
		F8DF765923E350B100063910 /* Dexcom */ = {
			isa = PBXGroup;
			children = (
				F816E1222439DB42009EE65B /* G4 */,
				F8DF765A23E350B100063910 /* G5 */,
			);
			path = Dexcom;
			sourceTree = "<group>";
		};
		F8DF765A23E350B100063910 /* G5 */ = {
			isa = PBXGroup;
			children = (
				F8DF765B23E350B100063910 /* DexcomG5+BluetoothPeripheral.swift */,
			);
			path = G5;
			sourceTree = "<group>";
		};
		F8DF766923ED9AF100063910 /* CGM */ = {
			isa = PBXGroup;
			children = (
				F808D2C3240323750084B5DB /* Libre */,
				F8DF766A23ED9AF100063910 /* Dexcom */,
			);
			path = CGM;
			sourceTree = "<group>";
		};
		F8DF766A23ED9AF100063910 /* Dexcom */ = {
			isa = PBXGroup;
			children = (
				F82528682443AE040067AF77 /* DexcomG6 */,
				F816E12F2439E2A0009EE65B /* DexcomG4 */,
				F8DF766B23ED9AF100063910 /* DexcomG5 */,
			);
			path = Dexcom;
			sourceTree = "<group>";
		};
		F8DF766B23ED9AF100063910 /* DexcomG5 */ = {
			isa = PBXGroup;
			children = (
				F8DF766C23ED9B0900063910 /* DexcomG5BluetoothPeripheralViewModel.swift */,
			);
			path = DexcomG5;
			sourceTree = "<group>";
		};
		F8E3A2A723D906B600E5E98A /* Watch */ = {
			isa = PBXGroup;
			children = (
				F8E3A2A823D906C200E5E98A /* WatchManager.swift */,
			);
			path = Watch;
			sourceTree = "<group>";
		};
		F8E51D5B2448D8A3001C9E5A /* Loop */ = {
			isa = PBXGroup;
			children = (
				F8E51D5C2448D8B5001C9E5A /* LoopManager.swift */,
			);
			path = Loop;
			sourceTree = "<group>";
		};
		F8EA6C7D21B70DEA0082976B /* Constants */ = {
			isa = PBXGroup;
			children = (
				F8A1585022EDB597007F5B5D /* ConstantsBGGraphBuilder.swift */,
				F8A1585222EDB602007F5B5D /* ConstantsBloodGlucose.swift */,
				F856CE5A22EDC8E50083E436 /* ConstantsBluetoothPairing.swift */,
				F8A1585422EDB706007F5B5D /* ConstantsCalibrationAlgorithms.swift */,
				F8A1585622EDB754007F5B5D /* ConstantsCoreData.swift */,
				F8A1585822EDB7C6007F5B5D /* ConstantsDefaultAlertLevels.swift */,
				F8A1586422EDB89D007F5B5D /* ConstantsDefaultAlertTypeSettings.swift */,
				F8A1586C22EDB9BE007F5B5D /* ConstantsDexcomFollower.swift */,
				F8A1585A22EDB7EA007F5B5D /* ConstantsDexcomG5.swift */,
				F8A1587222EDC893007F5B5D /* ConstantsDexcomShare.swift */,
				F80859262364355F00F3829D /* ConstantsGlucoseChart.swift */,
				F8B955B6258D5E2000C06016 /* ConstantsHealthKit.swift */,
				F8A1586622EDB8BF007F5B5D /* ConstantsHomeView.swift */,
				F8E5404B2522624800052CE5 /* ConstantsHousekeeping.swift */,
				F8252866243E50FE0067AF77 /* ConstantsLibre.swift */,
				F8A1585E22EDB81E007F5B5D /* ConstantsLog.swift */,
				F8A389C723203E3E0010F405 /* ConstantsM5Stack.swift */,
				F8A1586A22EDB967007F5B5D /* ConstantsMaster.swift */,
				F8A389EC23342EB10010F405 /* ConstantsNightScout.swift */,
				F8A1586022EDB844007F5B5D /* ConstantsNotifications.swift */,
				F8E51D5E2448E2E8001C9E5A /* ConstantsShareWithLoop.swift */,
				F85FB768255DE14600D1C39E /* ConstantsLibreSmoothing.swift */,
				F8A1586222EDB86E007F5B5D /* ConstantsSounds.swift */,
				F8B955B0258BEE9D00C06016 /* ConstantsSpeakReading.swift */,
				F8A1587022EDC865007F5B5D /* ConstantsSpeakReadingLanguages.swift */,
				F8A1586E22EDC7EE007F5B5D /* ConstantsSuspensionPrevention.swift */,
				F8AF36142455C6F700B5977B /* ConstantsTrace.swift */,
				F8E3A2AA23DA520B00E5E98A /* ConstantsWatch.swift */,
			);
			name = Constants;
			path = xdrip/Constants;
			sourceTree = SOURCE_ROOT;
		};
		F8EA6C8021B723A80082976B /* Utilities */ = {
			isa = PBXGroup;
			children = (
				F8AF11F624B1E6D700AE5BA2 /* Errors */,
				F85FF38F25288860004E6FF1 /* HouseKeeping */,
				F8F7B8EE259A84A300C47B04 /* KalmanFilter */,
				F81F9FF722861E6D0028C70F /* KeyValueObserverTimeKeeper.swift */,
				F821CF69229FC22D005C1E43 /* Network */,
				F821CF8022A5C814005C1E43 /* RepeatingTimer.swift */,
				F8F7B8E9259A7A9400C47B04 /* SavitzkyGolayFilter */,
				F8B3A7DD226E48C1004BA588 /* SoundPlayer */,
				F8C5EBE622F38F0E00563B5F /* Trace.swift */,
				F8EA6CA821BBE3010082976B /* UniqueId.swift */,
			);
			path = Utilities;
			sourceTree = "<group>";
		};
		F8EA6CA421B9A25B0082976B /* classes */ = {
			isa = PBXGroup;
			children = (
				F8B3A79122635A25004BA588 /* AlertEntry+CoreDataClass.swift */,
				F8B3A79222635A25004BA588 /* AlertEntry+CoreDataProperties.swift */,
				F8B3A78C22622953004BA588 /* AlertType+CoreDataClass.swift */,
				F8B3A79022635A25004BA588 /* AlertType+CoreDataProperties.swift */,
				F85DC2F221CFE3D400B9F74A /* BgReading+CoreDataClass.swift */,
				F85DC2E721CFE2F500B9F74A /* BgReading+CoreDataProperties.swift */,
				F8DF765F23E38FC100063910 /* BLEPeripheral+CoreDataClass.swift */,
				F8DF766123E390D100063910 /* BLEPeripheral+CoreDataProperties.swift */,
				F816E0EF2433C31B009EE65B /* Blucon+CoreDataClass.swift */,
				F816E0EE2433C31B009EE65B /* Blucon+CoreDataProperties.swift */,
				F816E10B2437EA8E009EE65B /* BlueReader+CoreDataClass.swift */,
				F816E10D2437EAC9009EE65B /* BlueReader+CoreDataProperties.swift */,
				F808D2CB240328FA0084B5DB /* Bubble+CoreDataClass.swift */,
				F808D2CD2403292C0084B5DB /* Bubble+CoreDataProperties.swift */,
				F85DC2F021CFE3D400B9F74A /* Calibration+CoreDataClass.swift */,
				F867E25D2252ADAB000FD265 /* Calibration+CoreDataProperties.swift */,
				F816E1292439DF3A009EE65B /* DexcomG4+CoreDataClass.swift */,
				F816E12B2439DFBA009EE65B /* DexcomG4+CoreDataProperties.swift */,
				F8DF765223E34F4500063910 /* DexcomG5+CoreDataClass.swift */,
				F8DF765423E34FD500063910 /* DexcomG5+CoreDataProperties.swift */,
				F816E119243923B2009EE65B /* Droplet+CoreDataClass.swift */,
				F816E11B2439243B009EE65B /* Droplet+CoreDataProperties.swift */,
				F816E0F624367137009EE65B /* GNSEntry+CoreDataClass.swift */,
				F816E0F424367131009EE65B /* GNSEntry+CoreDataProperties.swift */,
				F80D916324F5B3DE006840B5 /* Libre2+CoreDataClass.swift */,
				F80D916224F5B3DE006840B5 /* Libre2+CoreDataProperties.swift */,
				F804870A2336D90200EBDDB7 /* M5Stack+CoreDataClass.swift */,
				F804870B2336D90200EBDDB7 /* M5Stack+CoreDataProperties.swift */,
				F8C97851242AA70C00A09483 /* MiaoMiao+CoreDataClass.swift */,
				F8C97852242AA70C00A09483 /* MiaoMiao+CoreDataProperties.swift */,
				F85DC2F121CFE3D400B9F74A /* Sensor+CoreDataClass.swift */,
				F85DC2E921CFE2F500B9F74A /* Sensor+CoreDataProperties.swift */,
				F85FF3D0252F9FF9004E6FF1 /* SnoozeParameters+CoreDataClass.swift */,
				F85FF3CC252F9FD7004E6FF1 /* SnoozeParameters+CoreDataProperties.swift */,
				F830991A23C2909E005741DF /* Watlaa+CoreDataClass.swift */,
				F830991B23C2909E005741DF /* Watlaa+CoreDataProperties.swift */,
			);
			path = classes;
			sourceTree = "<group>";
		};
		F8EA6CA521BAD5AD0082976B /* Calibration */ = {
			isa = PBXGroup;
			children = (
				F8E3C3AC21FE551C00907A04 /* DexcomCalibrator.swift */,
				F8025E5321EE8D2100ECF0C0 /* Libre1Calibrator.swift */,
				F8EEDD6323020FAD00D2D610 /* NoCalibrator.swift */,
				F8025E5221EE8CE500ECF0C0 /* Protocol */,
				F8A54AAC22D6859200934E7A /* SlopeParameters.swift */,
				F51B9F7C24B216CD00FC0643 /* Libre1NonFixedSlopeCalibrator.swift */,
			);
			path = Calibration;
			sourceTree = "<group>";
		};
		F8F7B8E9259A7A9400C47B04 /* SavitzkyGolayFilter */ = {
			isa = PBXGroup;
			children = (
				F8F7B8EA259A7B1C00C47B04 /* SavitzkyGolaySmoothableArray.swift */,
			);
			path = SavitzkyGolayFilter;
			sourceTree = "<group>";
		};
		F8F7B8EE259A84A300C47B04 /* KalmanFilter */ = {
			isa = PBXGroup;
			children = (
			);
			path = KalmanFilter;
			sourceTree = "<group>";
		};
		F8F971AD23A5914C00C3F17D /* BluetoothPeripheral */ = {
			isa = PBXGroup;
			children = (
				F830992123C291EE005741DF /* watlaa */,
				F8F971AE23A5914C00C3F17D /* CGM */,
				F8F971AF23A5914C00C3F17D /* M5 */,
				F8F971B323A5914C00C3F17D /* Generic */,
			);
			path = BluetoothPeripheral;
			sourceTree = "<group>";
		};
		F8F971AE23A5914C00C3F17D /* CGM */ = {
			isa = PBXGroup;
			children = (
				F808D2CF240329D40084B5DB /* Libre */,
				F8DF765923E350B100063910 /* Dexcom */,
			);
			path = CGM;
			sourceTree = "<group>";
		};
		F8F971AF23A5914C00C3F17D /* M5 */ = {
			isa = PBXGroup;
			children = (
				F8F971B023A5914C00C3F17D /* M5Stack */,
				F8F971B223A5914C00C3F17D /* M5StickC */,
			);
			path = M5;
			sourceTree = "<group>";
		};
		F8F971B023A5914C00C3F17D /* M5Stack */ = {
			isa = PBXGroup;
			children = (
				F8F971B123A5914C00C3F17D /* M5Stack+BluetoothPeripheral.swift */,
			);
			path = M5Stack;
			sourceTree = "<group>";
		};
		F8F971B223A5914C00C3F17D /* M5StickC */ = {
			isa = PBXGroup;
			children = (
				F8F9724823A69DAE00C3F17D /* M5StickC.swift */,
			);
			path = M5StickC;
			sourceTree = "<group>";
		};
		F8F971B323A5914C00C3F17D /* Generic */ = {
			isa = PBXGroup;
			children = (
				F8F971B423A5914C00C3F17D /* BluetoothPeripheralType.swift */,
				F8F971B523A5914C00C3F17D /* BluetoothPeripheral.swift */,
				F8F9724623A69A8000C3F17D /* BluetoothPeripheralCategory.swift */,
			);
			path = Generic;
			sourceTree = "<group>";
		};
		F8F971B923A5915900C3F17D /* BluetoothTransmitter */ = {
			isa = PBXGroup;
			children = (
				F830991E23C291E2005741DF /* watlaa */,
				F8F971BA23A5915900C3F17D /* CGM */,
				F8F971F523A5915900C3F17D /* M5Stack */,
				F8F971FF23A5915900C3F17D /* Generic */,
			);
			path = BluetoothTransmitter;
			sourceTree = "<group>";
		};
		F8F971BA23A5915900C3F17D /* CGM */ = {
			isa = PBXGroup;
			children = (
				F8F971BB23A5915900C3F17D /* Dexcom */,
				F8F971D623A5915900C3F17D /* Libre */,
				F8F971F023A5915900C3F17D /* Generic */,
			);
			path = CGM;
			sourceTree = "<group>";
		};
		F8F971BB23A5915900C3F17D /* Dexcom */ = {
			isa = PBXGroup;
			children = (
				F8F971BC23A5915900C3F17D /* G6 */,
				F8F971BE23A5915900C3F17D /* G5 */,
				F8F971D423A5915900C3F17D /* G4 */,
				F8AF11F924B1FB3500AE5BA2 /* DexcomError.swift */,
			);
			path = Dexcom;
			sourceTree = "<group>";
		};
		F8F971BC23A5915900C3F17D /* G6 */ = {
			isa = PBXGroup;
			children = (
				F8F971BD23A5915900C3F17D /* CGMG6Transmitter.swift */,
				F825286B2443BEDC0067AF77 /* CGMG6TransmitterDelegate.swift */,
			);
			path = G6;
			sourceTree = "<group>";
		};
		F8F971BE23A5915900C3F17D /* G5 */ = {
			isa = PBXGroup;
			children = (
				F897E24A23FC86CF0075E0E8 /* CGMG5TransmitterDelegate.swift */,
				F8F971BF23A5915900C3F17D /* CGMG5Transmitter.swift */,
				F8F971C023A5915900C3F17D /* G5Messages */,
			);
			path = G5;
			sourceTree = "<group>";
		};
		F8F971C023A5915900C3F17D /* G5Messages */ = {
			isa = PBXGroup;
			children = (
				F8F971C123A5915900C3F17D /* TransmitterVersionTxMessage.swift */,
				F8F971C223A5915900C3F17D /* TransmitterMessage.swift */,
				F8F971C323A5915900C3F17D /* AuthRequestTxMessage.swift */,
				F8F971C423A5915900C3F17D /* AuthChallengeTxMessage.swift */,
				F8F971C523A5915900C3F17D /* BatteryStatusTxMessage.swift */,
				F8F971C623A5915900C3F17D /* AESCrypt.m */,
				F8F971C723A5915900C3F17D /* DexcomTransmitterOpCode.swift */,
				F8F971C823A5915900C3F17D /* SensorDataRxMessage.swift */,
				F8F971C923A5915900C3F17D /* SensorDataTxMessage.swift */,
				F8F971CA23A5915900C3F17D /* AESCrypt.h */,
				F8F971CB23A5915900C3F17D /* ResetMessage.swift */,
				F8F971CC23A5915900C3F17D /* AuthRequestRxMessage.swift */,
				F8F971CD23A5915900C3F17D /* NSData+CRC.swift */,
				F8F971CE23A5915900C3F17D /* TransmitterVersionRxMessage.swift */,
				F8F971CF23A5915900C3F17D /* KeepAliveTxMessage.swift */,
				F8F971D023A5915900C3F17D /* FirmwareVersionTxMessage.swift */,
				F8F971D123A5915900C3F17D /* BatteryStatusRxMessage.swift */,
				F8F971D223A5915900C3F17D /* AuthChallengeRxMessage.swift */,
				F8F971D323A5915900C3F17D /* PairRequestTxMessage.swift */,
			);
			path = G5Messages;
			sourceTree = "<group>";
		};
		F8F971D423A5915900C3F17D /* G4 */ = {
			isa = PBXGroup;
			children = (
				F8F971D523A5915900C3F17D /* CGMG4xDripTransmitter.swift */,
				F816E1272439DE55009EE65B /* CGMDexomG4TransmitterDelegate.swift */,
			);
			path = G4;
			sourceTree = "<group>";
		};
		F8F971D623A5915900C3F17D /* Libre */ = {
			isa = PBXGroup;
			children = (
				F80D916924F828D5006840B5 /* Libre2 */,
				F8F971D723A5915900C3F17D /* Droplet */,
				F8F971D923A5915900C3F17D /* BlueReader */,
				F8F971DB23A5915900C3F17D /* GNSEntry */,
				F8F971DD23A5915900C3F17D /* Bubble */,
				F8F971DF23A5915900C3F17D /* MiaoMiao */,
				F8F971E123A5915900C3F17D /* Utilities */,
				F8F971EC23A5915900C3F17D /* Blucon */,
			);
			path = Libre;
			sourceTree = "<group>";
		};
		F8F971D723A5915900C3F17D /* Droplet */ = {
			isa = PBXGroup;
			children = (
				F8F971D823A5915900C3F17D /* CGMDroplet1Transmitter.swift */,
				F816E117243921FB009EE65B /* CGMBDropletTransmitterDelegate.swift */,
			);
			path = Droplet;
			sourceTree = "<group>";
		};
		F8F971D923A5915900C3F17D /* BlueReader */ = {
			isa = PBXGroup;
			children = (
				F8F971DA23A5915900C3F17D /* CGMBlueReaderTransmitter.swift */,
				F816E1092437E7B8009EE65B /* CGMBlueReaderTransmitterDelegate.swift */,
			);
			path = BlueReader;
			sourceTree = "<group>";
		};
		F8F971DB23A5915900C3F17D /* GNSEntry */ = {
			isa = PBXGroup;
			children = (
				F816E0FF2436734C009EE65B /* CGMGNSEntryTransmitterDelegate.swift */,
				F8F971DC23A5915900C3F17D /* CGMGNSEntryTransmitter.swift */,
			);
			path = GNSEntry;
			sourceTree = "<group>";
		};
		F8F971DD23A5915900C3F17D /* Bubble */ = {
			isa = PBXGroup;
			children = (
				F8F971DE23A5915900C3F17D /* CGMBubbleTransmitter.swift */,
				F808D2C9240325E40084B5DB /* CGMBubbleTransmitterDelegate.swift */,
			);
			path = Bubble;
			sourceTree = "<group>";
		};
		F8F971DF23A5915900C3F17D /* MiaoMiao */ = {
			isa = PBXGroup;
			children = (
				F8C97855242AA86B00A09483 /* CGMMiaoMiaoTransmitterDelegate.swift */,
				F8F971E023A5915900C3F17D /* CGMMiaoMiaoTransmitter.swift */,
				F8E51D62244B3386001C9E5A /* MiaoMiaoResponseType.swift */,
			);
			path = MiaoMiao;
			sourceTree = "<group>";
		};
		F8F971E123A5915900C3F17D /* Utilities */ = {
			isa = PBXGroup;
			children = (
				F8F971E823A5915900C3F17D /* CRC.swift */,
				F8177024248ED4DE00AA3600 /* Libre1DerivedAlgorithmParameters.swift */,
				F8A5EEAD25791F370085E660 /* Libre2BLEUtilities.swift */,
				F857A329253E2D9E00951BB2 /* LibreAlgorithmThresholds.swift */,
				F857A333253F6A7500951BB2 /* LibreCalibrationInfo.swift */,
				F8F971E923A5915900C3F17D /* LibreDataParser.swift */,
				F80D915F24F45EB2006840B5 /* LibreError.swift */,
				F8F971EA23A5915900C3F17D /* LibreMeasurement.swift */,
				F8A5EEB1257CEC290085E660 /* LibreNFC.swift */,
				F8A5EEC1257D18DC0085E660 /* LibreNFCDelegate.swift */,
				F858CCEC25AE4CD100786B91 /* LibreOOPWebError.swift */,
				F8F971E723A5915900C3F17D /* LibreSensorSerialNumber.swift */,
				F8F971E423A5915900C3F17D /* LibreSensorState.swift */,
				F8177022248CF78300AA3600 /* LibreSensorType.swift */,
				F8F7B8E5259A6EBF00C47B04 /* LibreSmoothing.swift */,
				F80D915B24F06A40006840B5 /* PreLibre2.swift */,
			);
			path = Utilities;
			sourceTree = "<group>";
		};
		F8F971EC23A5915900C3F17D /* Blucon */ = {
			isa = PBXGroup;
			children = (
				F816E0E32432A4FA009EE65B /* CGMBluconTransmitterDelegate.swift */,
				F8F971ED23A5915900C3F17D /* BluconTransmitterOpCode.swift */,
				F8F971EE23A5915900C3F17D /* CGMBluconTransmitter.swift */,
				F8F971EF23A5915900C3F17D /* BluconUtilities.swift */,
			);
			path = Blucon;
			sourceTree = "<group>";
		};
		F8F971F023A5915900C3F17D /* Generic */ = {
			isa = PBXGroup;
			children = (
				F8F971F123A5915900C3F17D /* CGMTransmitter.swift */,
				F8F971F223A5915900C3F17D /* TransmitterBatteryInfo.swift */,
				F8F971F323A5915900C3F17D /* CGMTransmitterDelegate.swift */,
				F8F971F423A5915900C3F17D /* GlucoseData.swift */,
				F8C9784C2428052D00A09483 /* CGMSensorType.swift */,
				F8797CE9255B43960033956B /* GlucoseData+Smoothable.swift */,
			);
			path = Generic;
			sourceTree = "<group>";
		};
		F8F971F523A5915900C3F17D /* M5Stack */ = {
			isa = PBXGroup;
			children = (
				F8F971F623A5915900C3F17D /* M5StackBluetoothTransmitter.swift */,
				F8F971FE23A5915900C3F17D /* M5StackBluetoothTransmitterDelegate.swift */,
				F8F971FB23A5915900C3F17D /* M5StackMessages */,
				F8F971F723A5915900C3F17D /* M5StackTransmitterOpCode.swift */,
				F8F971F823A5915900C3F17D /* Utilities */,
			);
			path = M5Stack;
			sourceTree = "<group>";
		};
		F8F971F823A5915900C3F17D /* Utilities */ = {
			isa = PBXGroup;
			children = (
				F8F971F923A5915900C3F17D /* M5StackPacket.swift */,
				F8F971FA23A5915900C3F17D /* M5StackUtilities.swift */,
			);
			path = Utilities;
			sourceTree = "<group>";
		};
		F8F971FB23A5915900C3F17D /* M5StackMessages */ = {
			isa = PBXGroup;
			children = (
				F8F971FC23A5915900C3F17D /* M5StackAuthenticateTXMessage.swift */,
				F8F971FD23A5915900C3F17D /* M5StackReadBlePassWordTxMessage.swift */,
			);
			path = M5StackMessages;
			sourceTree = "<group>";
		};
		F8F971FF23A5915900C3F17D /* Generic */ = {
			isa = PBXGroup;
			children = (
				F8F9720023A5915900C3F17D /* BluetoothTransmitterDelegate.swift */,
				F8F9720123A5915900C3F17D /* BluetoothTransmitter.swift */,
			);
			path = Generic;
			sourceTree = "<group>";
		};
		F8F9723623A5928D00C3F17D /* Models */ = {
			isa = PBXGroup;
			children = (
				F8DF766923ED9AF100063910 /* CGM */,
				F830992423C32226005741DF /* watlaa */,
				F8F9723A23A5934300C3F17D /* M5StickC */,
				F8F9723723A5928D00C3F17D /* M5Stack */,
			);
			path = Models;
			sourceTree = "<group>";
		};
		F8F9723723A5928D00C3F17D /* M5Stack */ = {
			isa = PBXGroup;
			children = (
				F8F9723823A5928D00C3F17D /* M5StackBluetoothPeripheralViewModel.swift */,
			);
			path = M5Stack;
			sourceTree = "<group>";
		};
		F8F9723A23A5934300C3F17D /* M5StickC */ = {
			isa = PBXGroup;
			children = (
				F8F9723D23A593C000C3F17D /* M5StickCBluetoothPeripheralViewModel.swift */,
			);
			path = M5StickC;
			sourceTree = "<group>";
		};
/* End PBXGroup section */

/* Begin PBXNativeTarget section */
		F870D3D025126A49008967B0 /* xDrip4iOS Widget */ = {
			isa = PBXNativeTarget;
			buildConfigurationList = F870D3E125126A49008967B0 /* Build configuration list for PBXNativeTarget "xDrip4iOS Widget" */;
			buildPhases = (
				F870D3CD25126A49008967B0 /* Sources */,
				F870D3CE25126A49008967B0 /* Frameworks */,
				F870D3CF25126A49008967B0 /* Resources */,
			);
			buildRules = (
			);
			dependencies = (
			);
			name = "xDrip4iOS Widget";
			productName = "xDrip4iOS Widget";
			productReference = F870D3D125126A49008967B0 /* xDrip4iOS.appex */;
			productType = "com.apple.product-type.app-extension";
		};
		F8AC425921ADEBD60078C348 /* xdrip */ = {
			isa = PBXNativeTarget;
			buildConfigurationList = F8AC426E21ADEBD70078C348 /* Build configuration list for PBXNativeTarget "xdrip" */;
			buildPhases = (
				1B7588FE3C230CDC8D36EBE2 /* [CP] Check Pods Manifest.lock */,
				F8AC425621ADEBD60078C348 /* Sources */,
				F8AC425721ADEBD60078C348 /* Frameworks */,
				F8AC425821ADEBD60078C348 /* Resources */,
				F5EEC1C2586E9EA94DC6DBC7 /* [CP] Embed Pods Frameworks */,
				F870D3DE25126A49008967B0 /* Embed App Extensions */,
			);
			buildRules = (
			);
			dependencies = (
				F870D3DC25126A49008967B0 /* PBXTargetDependency */,
			);
			name = xdrip;
			productName = xdrip;
			productReference = F8AC425A21ADEBD60078C348 /* xdrip.app */;
			productType = "com.apple.product-type.application";
		};
/* End PBXNativeTarget section */

/* Begin PBXProject section */
		F8AC425221ADEBD60078C348 /* Project object */ = {
			isa = PBXProject;
			attributes = {
				DefaultBuildSystemTypeForWorkspace = Latest;
				LastSwiftUpdateCheck = 1170;
				LastUpgradeCheck = 1200;
				ORGANIZATIONNAME = "Johan Degraeve";
				TargetAttributes = {
					F870D3D025126A49008967B0 = {
						CreatedOnToolsVersion = 11.7;
					};
					F8AC425921ADEBD60078C348 = {
						CreatedOnToolsVersion = 10.1;
						LastSwiftMigration = 1030;
						SystemCapabilities = {
							com.apple.BackgroundModes = {
								enabled = 1;
							};
							com.apple.HealthKit = {
								enabled = 1;
							};
						};
					};
				};
			};
			buildConfigurationList = F8AC425521ADEBD60078C348 /* Build configuration list for PBXProject "xdrip" */;
			compatibilityVersion = "Xcode 9.3";
			developmentRegion = en;
			hasScannedForEncodings = 0;
			knownRegions = (
				en,
				Base,
				nl,
				sl,
				ru,
				"pt-BR",
				"pl-PL",
				it,
				fr,
				zh,
				pt,
				de,
				ar,
				fi,
				es,
			);
			mainGroup = F8AC425121ADEBD60078C348;
			productRefGroup = F8AC425B21ADEBD60078C348 /* Products */;
			projectDirPath = "";
			projectRoot = "";
			targets = (
				F8AC425921ADEBD60078C348 /* xdrip */,
				F870D3D025126A49008967B0 /* xDrip4iOS Widget */,
			);
		};
/* End PBXProject section */

/* Begin PBXResourcesBuildPhase section */
		F870D3CF25126A49008967B0 /* Resources */ = {
			isa = PBXResourcesBuildPhase;
			buildActionMask = 2147483647;
			files = (
				F870D3D925126A49008967B0 /* MainInterface.storyboard in Resources */,
				F8E53FCE251D35FB00052CE5 /* Common.strings in Resources */,
			);
			runOnlyForDeploymentPostprocessing = 0;
		};
		F8AC425821ADEBD60078C348 /* Resources */ = {
			isa = PBXResourcesBuildPhase;
			buildActionMask = 2147483647;
			files = (
				F82437AF24CB7A9900BED341 /* Siri_Alert_Urgent_High_Glucose.caf in Resources */,
				F82437CA24CB7A9900BED341 /* Marimba_Flutter_or_Shake.caf in Resources */,
				F824377724CB7A9800BED341 /* Siri_Urgent_Low_Glucose.caf in Resources */,
				F82437D424CB7A9900BED341 /* Siri_Alert_Low_Glucose.caf in Resources */,
				F8E6C79124CEC2E3007C1199 /* Snooze.strings in Resources */,
				F824379B24CB7A9900BED341 /* Sci-Fi_Console_Alarm.caf in Resources */,
				47503382247420A200D2260B /* BluetoothPeripheralView.strings in Resources */,
				F824377324CB7A9800BED341 /* Store_Door_Chime.caf in Resources */,
				F8AF11FD24B3B62D00AE5BA2 /* LibreErrors.strings in Resources */,
				F82437B624CB7A9900BED341 /* Rise_And_Shine.caf in Resources */,
				F824376D24CB7A9800BED341 /* Time_Has_Come.caf in Resources */,
				F824379E24CB7A9900BED341 /* Hell_Yeah_Somewhat_Calmer.caf in Resources */,
				F8BDD442221C9D0D006EAB84 /* Common.strings in Resources */,
				F8AC426A21ADEBD70078C348 /* LaunchScreen.storyboard in Resources */,
				F824378524CB7A9900BED341 /* Siri_Low_Glucose.caf in Resources */,
				F824378124CB7A9800BED341 /* Cartoon_Uh_Oh.caf in Resources */,
				F824377F24CB7A9800BED341 /* Sci-Fi_Alarm.caf in Resources */,
				F8E3A2A323D4E7E200E5E98A /* Default-568h@2x.png in Resources */,
				F82437C324CB7A9900BED341 /* Metallic.caf in Resources */,
				F82437C224CB7A9900BED341 /* Alert_Tone_Ringtone_2.caf in Resources */,
				F81F370325C1583400520946 /* WatlaaView.strings in Resources */,
				F824377E24CB7A9800BED341 /* Sci-Fi_Warning.caf in Resources */,
				F8BDD438221A0349006EAB84 /* Localizable.strings in Resources */,
				F8B3A786225D4473004BA588 /* NightScoutTestResult.strings in Resources */,
				F824377C24CB7A9800BED341 /* Machine_Charge.caf in Resources */,
				F824377624CB7A9800BED341 /* Siri_Glucose_Dropping_Fast.caf in Resources */,
				F824376F24CB7A9800BED341 /* Ambulance.caf in Resources */,
				F824378B24CB7A9900BED341 /* Fly.caf in Resources */,
				F8B48AA022B2FA7B009BCC01 /* HomeView.strings in Resources */,
				F824377424CB7A9800BED341 /* Cartoon_Siren.caf in Resources */,
				F824379424CB7A9900BED341 /* Cartoon_Ascend_Then_Descend.caf in Resources */,
				F82437BC24CB7A9900BED341 /* Siri_Device_Muted.caf in Resources */,
				F824377024CB7A9800BED341 /* Siri_Alert_Urgent_Low_Glucose.caf in Resources */,
				F82437A824CB7A9900BED341 /* Sunny.caf in Resources */,
				F8BDD448221C9D70006EAB84 /* ErrorMessages.strings in Resources */,
				F82437CE24CB7A9900BED341 /* Cartoon_Ascend_Climb_Sneaky.caf in Resources */,
				F824379F24CB7A9900BED341 /* Sci-Fi_Incoming_Message_Alert.caf in Resources */,
				F8B3A7C9226CC0B7004BA588 /* modern2.mp3 in Resources */,
				F82437CD24CB7A9900BED341 /* Dhol_Shuffleloop.caf in Resources */,
				F824379024CB7A9900BED341 /* CSFX-2_Alarm.caf in Resources */,
				F82437CB24CB7A9900BED341 /* Orchestral_Horns.caf in Resources */,
				F82437AA24CB7A9900BED341 /* Discreet.caf in Resources */,
				F82437BF24CB7A9900BED341 /* Good_Morning.caf in Resources */,
				F82437B824CB7A9900BED341 /* Cuckoo_Clock.caf in Resources */,
				F82437A224CB7A9900BED341 /* Sci-Fi_Eerie_Alarm.caf in Resources */,
				F824379524CB7A9900BED341 /* Pager_Beeps.caf in Resources */,
				F8B3A7CD226CC0B7004BA588 /* shorthigh3.mp3 in Resources */,
				F824376A24CB7A9800BED341 /* Martian_Gun.caf in Resources */,
				F824378824CB7A9900BED341 /* Insistently.caf in Resources */,
				F82437B924CB7A9900BED341 /* Siri_Alert_Transmitter_Battery_Low.caf in Resources */,
				F8B3A7D0226CC0B7004BA588 /* modernalarm.mp3 in Resources */,
				F8B3A7C8226CC0B7004BA588 /* bruteforce.mp3 in Resources */,
				F8B3A7C6226CC0B7004BA588 /* shortlow2.mp3 in Resources */,
				F8B3A7CA226CC0B7004BA588 /* shortlow1.mp3 in Resources */,
				F824379324CB7A9900BED341 /* Martian_Scanner.caf in Resources */,
				F824379124CB7A9900BED341 /* Sci-Fi_Computer_Console_Alarm.caf in Resources */,
				F8B3A7D1226CC0B7004BA588 /* betterwakeup.mp3 in Resources */,
				F824376C24CB7A9800BED341 /* Chimes_Glassy.caf in Resources */,
				F82437A524CB7A9900BED341 /* Cartoon_Machine_Clumsy_Loop.caf in Resources */,
				F82437A324CB7A9900BED341 /* Siri_Alert_Glucose_Dropping_Fast.caf in Resources */,
				F824379224CB7A9900BED341 /* Unpaved.caf in Resources */,
				F824379D24CB7A9900BED341 /* Alarm_Buzzer.caf in Resources */,
				F8B3A81F227DEC92004BA588 /* README.md in Resources */,
				F82437B024CB7A9900BED341 /* In_A_Hurry.caf in Resources */,
				F824378924CB7A9900BED341 /* Soft_Warm_Airy_Optimistic.caf in Resources */,
				F82437C024CB7A9900BED341 /* Sci-Fi_Air_Raid_Alarm.caf in Resources */,
				F8BDD455221DEF22006EAB84 /* SettingsViews.strings in Resources */,
				F82437C724CB7A9900BED341 /* Siri_Calibration_Needed.caf in Resources */,
				F824378324CB7A9900BED341 /* Tornado_Siren.caf in Resources */,
				F82437AC24CB7A9900BED341 /* Siri_Alert_Calibration_Needed.caf in Resources */,
				F824379624CB7A9900BED341 /* Oringz.caf in Resources */,
				F824377D24CB7A9800BED341 /* Open_Your_Eyes_And_See.caf in Resources */,
				F82437A624CB7A9900BED341 /* Siri_Glucose_Rising_Fast.caf in Resources */,
				F81F370825C1584A00520946 /* LibreStates.strings in Resources */,
				F82437B724CB7A9900BED341 /* Cartoon_Tip_Toe_Sneaky_Walk.caf in Resources */,
				F824379A24CB7A9900BED341 /* Siri_Alert_Device_Muted.caf in Resources */,
				F824378024CB7A9800BED341 /* Sci-Fi_Alarm_Loop_4.caf in Resources */,
				F824378C24CB7A9900BED341 /* Marimba_Descend.caf in Resources */,
				F8B48A9C22B2FA66009BCC01 /* SpeakReading.strings in Resources */,
				F82437C124CB7A9900BED341 /* Emergency_Alarm_Carbon_Monoxide.caf in Resources */,
				F824377B24CB7A9800BED341 /* Emergency_Alarm.caf in Resources */,
				F82437A724CB7A9900BED341 /* Alarm_Clock.caf in Resources */,
				F8B3A7C7226CC0B7004BA588 /* shortlow3.mp3 in Resources */,
				F82437B324CB7A9900BED341 /* Rush.caf in Resources */,
				F82437A024CB7A9900BED341 /* Siri_Missed_Readings.caf in Resources */,
				F824377924CB7A9800BED341 /* Sci-Fi_Alarm_Loop_3.caf in Resources */,
				F8B3A7CB226CC0B7004BA588 /* shortlow4.mp3 in Resources */,
				4749EB9B25B36E010072DF8B /* LibreNFC.strings in Resources */,
				F82437C624CB7A9900BED341 /* Siri_Alert_High_Glucose.caf in Resources */,
				F82437A924CB7A9900BED341 /* Wake_Up_Will_You.caf in Resources */,
				F889CB6F236D84AC00A81068 /* M5StackView.strings in Resources */,
				F82437D024CB7A9900BED341 /* Sci-Fi_Engine_Shut_Down.caf in Resources */,
				F82437BA24CB7A9900BED341 /* Cartoon_Fail_Strings_Trumpet.caf in Resources */,
				F82437B124CB7A9900BED341 /* Nightguard.caf in Resources */,
				F82437C424CB7A9900BED341 /* Cartoon_Bounce_To_Ceiling.caf in Resources */,
				F82437AB24CB7A9900BED341 /* Emergency_Alarm_Siren.caf in Resources */,
				F824378724CB7A9900BED341 /* Ghost_Hover.caf in Resources */,
				F8B3A80D227A3E98004BA588 /* AlertTypesSettingsView.strings in Resources */,
				F8B3A7D3226CC0B7004BA588 /* xdripalert.aif in Resources */,
				F824379C24CB7A9900BED341 /* Wrong_Answer.caf in Resources */,
				F82437A424CB7A9900BED341 /* Alert_Tone_Ringtone_1.caf in Resources */,
				F8AC426721ADEBD70078C348 /* Assets.xcassets in Resources */,
				F824377524CB7A9800BED341 /* Big_Clock_Ticking.caf in Resources */,
				F82437BE24CB7A9900BED341 /* Cartoon_Dreamy_Glissando_Harp.caf in Resources */,
				F82437B424CB7A9900BED341 /* Siri_Urgent_High_Glucose.caf in Resources */,
				F82437CC24CB7A9900BED341 /* Analog_Watch_Alarm.caf in Resources */,
				F82437B524CB7A9900BED341 /* Alert_Tone_Busy.caf in Resources */,
				F8EEDD552300136F00D2D610 /* DexcomShareTestResult.strings in Resources */,
				F82437AD24CB7A9900BED341 /* Laser_Shoot.caf in Resources */,
				F824379824CB7A9900BED341 /* Not_Kiddin.caf in Resources */,
				F824378E24CB7A9900BED341 /* Win_Gain.caf in Resources */,
				F824378624CB7A9900BED341 /* Alien_Siren.caf in Resources */,
				F8B3A7CF226CC0B7004BA588 /* shorthigh4.mp3 in Resources */,
				F824378224CB7A9900BED341 /* Cartoon_Villain_Horns.caf in Resources */,
				F824379724CB7A9900BED341 /* Siri_Transmitter_Battery_Low.caf in Resources */,
				F82437AE24CB7A9900BED341 /* Cell_Phone_Ring_Tone.caf in Resources */,
				F82437C824CB7A9900BED341 /* Siri_Alert_Missed_Readings.caf in Resources */,
				F821CF7D22A46CDD005C1E43 /* 1-millisecond-of-silence.mp3 in Resources */,
				F824377A24CB7A9800BED341 /* Sci-Fi_Spaceship_Message.caf in Resources */,
				F824377124CB7A9800BED341 /* Indeed.caf in Resources */,
				F8B3A7CE226CC0B7004BA588 /* shorthigh2.mp3 in Resources */,
				F82437D224CB7A9900BED341 /* Remembers_Me_Of_Asia.caf in Resources */,
				F824378F24CB7A9900BED341 /* Siri_Alert_Glucose_Rising_Fast.caf in Resources */,
				F824378A24CB7A9900BED341 /* Two_Turtle_Doves.caf in Resources */,
				F82437BB24CB7A9900BED341 /* Sci-Fi_Alarm_Loop_1.caf in Resources */,
				F82437CF24CB7A9900BED341 /* Siri_High_Glucose.caf in Resources */,
				F82437C924CB7A9900BED341 /* Computer_Magic.caf in Resources */,
				F82437A124CB7A9900BED341 /* Jingle_All_The_Way.caf in Resources */,
				470CE1FC246802EB00D5CB74 /* BluetoothPeripheralsView.strings in Resources */,
				F821CF7F22A4EDCF005C1E43 /* 20ms-of-silence.caf in Resources */,
				F82437D324CB7A9900BED341 /* Soft_Marimba_Pad_Positive.caf in Resources */,
				F824379924CB7A9900BED341 /* Magical_Twinkle.caf in Resources */,
				F8B3A7CC226CC0B7004BA588 /* shorthigh1.mp3 in Resources */,
				F824377824CB7A9800BED341 /* Sci-Fi_Alarm_Loop_2.caf in Resources */,
				F824378424CB7A9900BED341 /* Early_Sunrise.caf in Resources */,
				F82437C524CB7A9900BED341 /* Marching_Heavy_Footed_Fat_Elephants.caf in Resources */,
				F824376B24CB7A9800BED341 /* Thunder_Sound_FX.caf in Resources */,
				F824376E24CB7A9800BED341 /* Burglar_Alarm_Siren_1.caf in Resources */,
				F82437D124CB7A9900BED341 /* Signature_Corporate.caf in Resources */,
				F824377224CB7A9800BED341 /* Ending_Reached.caf in Resources */,
				F8AC426521ADEBD60078C348 /* Main.storyboard in Resources */,
				F8B48AA422B2FA9B009BCC01 /* CalibrationRequest.strings in Resources */,
				F8B3A7B5226A0A71004BA588 /* Alerts.strings in Resources */,
				F8B3A7D2226CC0B7004BA588 /* spaceship.mp3 in Resources */,
				F82437B224CB7A9900BED341 /* Burglar_Alarm_Siren_2.caf in Resources */,
				F82437BD24CB7A9900BED341 /* Sci-Fi_Spaceship_Warm_Up.caf in Resources */,
				F824378D24CB7A9900BED341 /* Soft_Warm_Airy_Reassuring.caf in Resources */,
			);
			runOnlyForDeploymentPostprocessing = 0;
		};
/* End PBXResourcesBuildPhase section */

/* Begin PBXShellScriptBuildPhase section */
		1B7588FE3C230CDC8D36EBE2 /* [CP] Check Pods Manifest.lock */ = {
			isa = PBXShellScriptBuildPhase;
			buildActionMask = 2147483647;
			files = (
			);
			inputFileListPaths = (
			);
			inputPaths = (
				"${PODS_PODFILE_DIR_PATH}/Podfile.lock",
				"${PODS_ROOT}/Manifest.lock",
			);
			name = "[CP] Check Pods Manifest.lock";
			outputFileListPaths = (
			);
			outputPaths = (
				"$(DERIVED_FILE_DIR)/Pods-xdrip-checkManifestLockResult.txt",
			);
			runOnlyForDeploymentPostprocessing = 0;
			shellPath = /bin/sh;
			shellScript = "diff \"${PODS_PODFILE_DIR_PATH}/Podfile.lock\" \"${PODS_ROOT}/Manifest.lock\" > /dev/null\nif [ $? != 0 ] ; then\n    # print error to STDERR\n    echo \"error: The sandbox is not in sync with the Podfile.lock. Run 'pod install' or update your CocoaPods installation.\" >&2\n    exit 1\nfi\n# This output is used by Xcode 'outputs' to avoid re-running this script phase.\necho \"SUCCESS\" > \"${SCRIPT_OUTPUT_FILE_0}\"\n";
			showEnvVarsInLog = 0;
		};
		F5EEC1C2586E9EA94DC6DBC7 /* [CP] Embed Pods Frameworks */ = {
			isa = PBXShellScriptBuildPhase;
			buildActionMask = 2147483647;
			files = (
			);
			inputFileListPaths = (
				"${PODS_ROOT}/Target Support Files/Pods-xdrip/Pods-xdrip-frameworks-${CONFIGURATION}-input-files.xcfilelist",
			);
			name = "[CP] Embed Pods Frameworks";
			outputFileListPaths = (
				"${PODS_ROOT}/Target Support Files/Pods-xdrip/Pods-xdrip-frameworks-${CONFIGURATION}-output-files.xcfilelist",
			);
			runOnlyForDeploymentPostprocessing = 0;
			shellPath = /bin/sh;
			shellScript = "\"${PODS_ROOT}/Target Support Files/Pods-xdrip/Pods-xdrip-frameworks.sh\"\n";
			showEnvVarsInLog = 0;
		};
/* End PBXShellScriptBuildPhase section */

/* Begin PBXSourcesBuildPhase section */
		F870D3CD25126A49008967B0 /* Sources */ = {
			isa = PBXSourcesBuildPhase;
			buildActionMask = 2147483647;
			files = (
				F870D3D625126A49008967B0 /* TodayViewController.swift in Sources */,
				F8E53FBD2517F96800052CE5 /* Date.swift in Sources */,
				F8E53FAF2517739700052CE5 /* ConstantsBloodGlucose.swift in Sources */,
				F870D3EE2513B786008967B0 /* Trace.swift in Sources */,
				F870D3EC25129FC2008967B0 /* XDripClient.swift in Sources */,
				F870D3EA25129C43008967B0 /* Glucose+GlucoseKit.swift in Sources */,
				F8E53FAB2517733700052CE5 /* Double.swift in Sources */,
				F8E53FE9251F7B8800052CE5 /* Texts.swift in Sources */,
				F8E53FB92517F79400052CE5 /* ConstantsBGGraphBuilder.swift in Sources */,
			);
			runOnlyForDeploymentPostprocessing = 0;
		};
		F8AC425621ADEBD60078C348 /* Sources */ = {
			isa = PBXSourcesBuildPhase;
			buildActionMask = 2147483647;
			files = (
				F8BDD450221CAA64006EAB84 /* TextsCommon.swift in Sources */,
				F81D6D4E22BFC762005EFAE2 /* TextsDexcomShareTestResult.swift in Sources */,
				F8A5EEC2257D18DC0085E660 /* LibreNFCDelegate.swift in Sources */,
				F8F9720523A5915900C3F17D /* TransmitterMessage.swift in Sources */,
				F816E1282439DE55009EE65B /* CGMDexomG4TransmitterDelegate.swift in Sources */,
				F8EA6C8221B723BC0082976B /* Date.swift in Sources */,
				F8E3A2A523D78FBD00E5E98A /* SettingsViewAppleWatchSettingsViewModel.swift in Sources */,
				F81FA006228E09D40028C70F /* TextsCalibration.swift in Sources */,
				F816E0F724367137009EE65B /* GNSEntry+CoreDataClass.swift in Sources */,
				F8F9721923A5915900C3F17D /* CGMGNSEntryTransmitter.swift in Sources */,
				F8B3A84A227F090E004BA588 /* SettingsViewGeneralSettingsViewModel.swift in Sources */,
				F83098FE23AD3F84005741DF /* UITabBarController.swift in Sources */,
				F816E11A243923B2009EE65B /* Droplet+CoreDataClass.swift in Sources */,
				F80D916D24F82A17006840B5 /* CGMLibre2TransmitterDelegate.swift in Sources */,
				F816E1102437ED21009EE65B /* BluetoothPeripheralManager+CGMBlueReaderTransmitterDelegate.swift in Sources */,
				F8B955EB2591355200C06016 /* CGMLibre2Transmitter+TestData.swift in Sources */,
				F8B3A85B2280CCD1004BA588 /* AlertSettingsViewController.swift in Sources */,
				F8F9722E23A5915900C3F17D /* M5StackTransmitterOpCode.swift in Sources */,
				F8F9720223A5915900C3F17D /* CGMG6Transmitter.swift in Sources */,
				F816E0E22432A4D1009EE65B /* Blucon+BluetoothPeripheral.swift in Sources */,
				F897E24B23FC86CF0075E0E8 /* CGMG5TransmitterDelegate.swift in Sources */,
				F816E0F12433C31B009EE65B /* Blucon+CoreDataClass.swift in Sources */,
				F8F9723323A5915900C3F17D /* M5StackBluetoothTransmitterDelegate.swift in Sources */,
				F8B3A81B227DEC92004BA588 /* SensorsAccessor.swift in Sources */,
				F8F9721E23A5915900C3F17D /* LibreSensorState.swift in Sources */,
				F8B3A85D22821BB6004BA588 /* Int.swift in Sources */,
				F808D2CE2403292C0084B5DB /* Bubble+CoreDataProperties.swift in Sources */,
				F816E1002436734C009EE65B /* CGMGNSEntryTransmitterDelegate.swift in Sources */,
				F8C97853242AA70D00A09483 /* MiaoMiao+CoreDataClass.swift in Sources */,
				F8F9720D23A5915900C3F17D /* ResetMessage.swift in Sources */,
				F85FF3D7252FB1C0004E6FF1 /* SnoozeParametersAccessor.swift in Sources */,
				F8C97856242AA86B00A09483 /* CGMMiaoMiaoTransmitterDelegate.swift in Sources */,
				F898EDF6234A8A5700BFB79B /* UInt32.swift in Sources */,
				F816E0F32433DAA9009EE65B /* BluetoothPeripheralManager+CGMBluconTransmitterDelegate.swift in Sources */,
				F8B955B1258BEE9D00C06016 /* ConstantsSpeakReading.swift in Sources */,
				F8F9723223A5915900C3F17D /* M5StackReadBlePassWordTxMessage.swift in Sources */,
				F8A54AAF22D686CD00934E7A /* NightScoutBgReading.swift in Sources */,
				F8DF765323E34F4500063910 /* DexcomG5+CoreDataClass.swift in Sources */,
				F8F9720F23A5915900C3F17D /* NSData+CRC.swift in Sources */,
				F8A1585722EDB754007F5B5D /* ConstantsCoreData.swift in Sources */,
				F80D917224FA9CD5006840B5 /* BluetoothPeripheralManager+CGMLibre2TransmitterDelegate.swift in Sources */,
				F8797CEA255B43960033956B /* GlucoseData+Smoothable.swift in Sources */,
				F821CF9022AB1068005C1E43 /* DatePickerViewData.swift in Sources */,
				F8F9722623A5915900C3F17D /* BluconTransmitterOpCode.swift in Sources */,
				F8025E4E21ED450300ECF0C0 /* Double.swift in Sources */,
				F8F9723423A5915900C3F17D /* BluetoothTransmitterDelegate.swift in Sources */,
				F8F9724923A69DAE00C3F17D /* M5StickC.swift in Sources */,
				F8B3A853227F2743004BA588 /* AlertsSettingsViewController.swift in Sources */,
				F8B3A849227F090E004BA588 /* SettingsViewSpeakSettingsViewModel.swift in Sources */,
				F8BDD43F221B5BAF006EAB84 /* TextsErrorMessages.swift in Sources */,
				F8B3A7FA2278E0E8004BA588 /* SettingsViewModelProtocol.swift in Sources */,
				F85DC2F521CFE3D400B9F74A /* BgReading+CoreDataClass.swift in Sources */,
				F816E11C2439243B009EE65B /* Droplet+CoreDataProperties.swift in Sources */,
				F821CF56229BF43A005C1E43 /* AlertKind.swift in Sources */,
				F85DC2ED21CFE2F500B9F74A /* BgReading+CoreDataProperties.swift in Sources */,
				F8F9723123A5915900C3F17D /* M5StackAuthenticateTXMessage.swift in Sources */,
				F8F9721223A5915900C3F17D /* FirmwareVersionTxMessage.swift in Sources */,
				F80D916824F7086D006840B5 /* Libre2BluetoothPeripheralViewModel.swift in Sources */,
				F857A334253F6A7600951BB2 /* LibreCalibrationInfo.swift in Sources */,
				F867E2612252ADAB000FD265 /* Calibration+CoreDataProperties.swift in Sources */,
				F8025E6B21F7CD7600ECF0C0 /* UIStoryboard.swift in Sources */,
				F830991D23C2909E005741DF /* Watlaa+CoreDataProperties.swift in Sources */,
				F8F9721623A5915900C3F17D /* CGMG4xDripTransmitter.swift in Sources */,
				F821CF8122A5C814005C1E43 /* RepeatingTimer.swift in Sources */,
				F80D915C24F06A40006840B5 /* PreLibre2.swift in Sources */,
				F8F9722223A5915900C3F17D /* CRC.swift in Sources */,
				F821CF6F229FC280005C1E43 /* Endpoint+NightScout.swift in Sources */,
				F8F9722A23A5915900C3F17D /* TransmitterBatteryInfo.swift in Sources */,
				F878FA7D2405B3CF00BC6DA6 /* BluetoothPeripheralManager+CGMBubbleTransmitterDelegate.swift in Sources */,
				F821CF5D229BF43A005C1E43 /* NSDateFormatter.swift in Sources */,
				F8F9721B23A5915900C3F17D /* CGMMiaoMiaoTransmitter.swift in Sources */,
				F8F9721A23A5915900C3F17D /* CGMBubbleTransmitter.swift in Sources */,
				F8EA6CA921BBE3010082976B /* UniqueId.swift in Sources */,
				F8A1585122EDB597007F5B5D /* ConstantsBGGraphBuilder.swift in Sources */,
				F81D6D4822BD5F62005EFAE2 /* DexcomShareUploadManager.swift in Sources */,
				F8C9784D2428052E00A09483 /* CGMSensorType.swift in Sources */,
				F8A1586B22EDB967007F5B5D /* ConstantsMaster.swift in Sources */,
				F8F9723923A5928D00C3F17D /* M5StackBluetoothPeripheralViewModel.swift in Sources */,
				F8F9722B23A5915900C3F17D /* CGMTransmitterDelegate.swift in Sources */,
				F80859292364D61B00F3829D /* UserDefaults+charts.swift in Sources */,
				F8B955B7258D5E2000C06016 /* ConstantsHealthKit.swift in Sources */,
				F8B3A7B2226A0878004BA588 /* TextsAlerts.swift in Sources */,
				F8297F46238DC4AC00D74D66 /* BluetoothPeripheralManaging.swift in Sources */,
				F80D917024F85C7A006840B5 /* Libre2+BluetoothPeripheral.swift in Sources */,
				F8F9721423A5915900C3F17D /* AuthChallengeRxMessage.swift in Sources */,
				F8025E5421EE8D2100ECF0C0 /* Libre1Calibrator.swift in Sources */,
				F81FA00A228F53680028C70F /* TextsHomeView.swift in Sources */,
				F8E3C3AD21FE551C00907A04 /* DexcomCalibrator.swift in Sources */,
				F8C9785B242ABD9800A09483 /* BluetoothPeripheralManager+CGMMiaoMiaoTransmitterDelegate.swift in Sources */,
				F8F9723523A5915900C3F17D /* BluetoothTransmitter.swift in Sources */,
				F8F9721323A5915900C3F17D /* BatteryStatusRxMessage.swift in Sources */,
				F51B9F7D24B216CD00FC0643 /* Libre1NonFixedSlopeCalibrator.swift in Sources */,
				F8E51D612448E695001C9E5A /* Bundle.swift in Sources */,
				F821CF61229BF4A2005C1E43 /* NightScoutUploadManager.swift in Sources */,
				F8F9721023A5915900C3F17D /* TransmitterVersionRxMessage.swift in Sources */,
				F8A1587122EDC865007F5B5D /* ConstantsSpeakReadingLanguages.swift in Sources */,
				F8A1585522EDB706007F5B5D /* ConstantsCalibrationAlgorithms.swift in Sources */,
				F897AAF92200F2D200CDDD10 /* CBPeripheralState.swift in Sources */,
				F858CCED25AE4CD100786B91 /* LibreOOPWebError.swift in Sources */,
				F8F971B623A5914D00C3F17D /* M5Stack+BluetoothPeripheral.swift in Sources */,
				F830992323C291EE005741DF /* Watlaa+BluetoothPeripheral.swift in Sources */,
				F821CF57229BF43A005C1E43 /* SnoozeParameters.swift in Sources */,
				F830992823C32A13005741DF /* TextsWatlaaView.swift in Sources */,
				F8B3A79722635A25004BA588 /* AlertEntry+CoreDataProperties.swift in Sources */,
				F830992023C291E2005741DF /* WatlaaBluetoothTransmitter.swift in Sources */,
				F8AF36152455C6F700B5977B /* ConstantsTrace.swift in Sources */,
				F8F971B723A5914D00C3F17D /* BluetoothPeripheralType.swift in Sources */,
				F80610C4222D4E4D00D8F236 /* ActionClosureable-extension.swift in Sources */,
				F8B3A835227F08AC004BA588 /* PickerViewController.swift in Sources */,
				F821CF9522ADB0D7005C1E43 /* HealthKitManager.swift in Sources */,
				F8B3A81D227DEC92004BA588 /* CalibrationsAccessor.swift in Sources */,
				F821CF9D22AEF483005C1E43 /* BGReadingSpeaker.swift in Sources */,
				F8297F4E238DCAD800D74D66 /* BluetoothPeripheralsViewController.swift in Sources */,
				F8B3A848227F090E004BA588 /* SettingsViewHealthKitSettingsViewModel.swift in Sources */,
				F8025E5021EE746400ECF0C0 /* Calibrator.swift in Sources */,
				F85DC2F421CFE3D400B9F74A /* Sensor+CoreDataClass.swift in Sources */,
				F8B3A844227F090E004BA588 /* SettingsViewAlertSettingsViewModel.swift in Sources */,
				F8D0587C24BCB570008C8734 /* SettingsViewHomeScreenSettingsViewModel.swift in Sources */,
				F8A1586322EDB86E007F5B5D /* ConstantsSounds.swift in Sources */,
				F8A1587322EDC893007F5B5D /* ConstantsDexcomShare.swift in Sources */,
				F8A1586F22EDC7EE007F5B5D /* ConstantsSuspensionPrevention.swift in Sources */,
				F8B3A82D227F07D6004BA588 /* SettingsNavigationController.swift in Sources */,
				F80ED2EC236F68F90005C035 /* SettingsViewM5StackBluetoothSettingsViewModel.swift in Sources */,
				F8BECB05235CE5D80060DAE1 /* GlucoseChartManager.swift in Sources */,
				F8C97850242A9FD500A09483 /* MiaoMiaoBluetoothPeripheralViewModel.swift in Sources */,
				F816E10E2437EAC9009EE65B /* BlueReader+CoreDataProperties.swift in Sources */,
				F8B3A830227F085A004BA588 /* SettingsTableViewCell.swift in Sources */,
				F82436FC24BE014000BED341 /* TextsLibreStates.swift in Sources */,
				F8F7B8EB259A7B1C00C47B04 /* SavitzkyGolaySmoothableArray.swift in Sources */,
				F830991C23C2909E005741DF /* Watlaa+CoreDataClass.swift in Sources */,
				F808D2CC240328FA0084B5DB /* Bubble+CoreDataClass.swift in Sources */,
				F8A1586122EDB844007F5B5D /* ConstantsNotifications.swift in Sources */,
				F8DF765523E34FD500063910 /* DexcomG5+CoreDataProperties.swift in Sources */,
				F8F9720423A5915900C3F17D /* TransmitterVersionTxMessage.swift in Sources */,
				F8DF765C23E350B100063910 /* DexcomG5+BluetoothPeripheral.swift in Sources */,
				F8F9720323A5915900C3F17D /* CGMG5Transmitter.swift in Sources */,
				F85FF3C4252D0C32004E6FF1 /* xdrip.xcdatamodeld in Sources */,
				F8B3A81C227DEC92004BA588 /* AlertEntriesAccessor.swift in Sources */,
				F8A1585B22EDB7EA007F5B5D /* ConstantsDexcomG5.swift in Sources */,
				F816E0F524367132009EE65B /* GNSEntry+CoreDataProperties.swift in Sources */,
				F898EDF4234A8A3200BFB79B /* UInt16.swift in Sources */,
				F8BDD452221DEAB2006EAB84 /* TextsSettingsView.swift in Sources */,
				F8EEDD6423020FAD00D2D610 /* NoCalibrator.swift in Sources */,
				F8177023248CF78300AA3600 /* LibreSensorType.swift in Sources */,
				F8C97859242AAE7B00A09483 /* MiaoMiao+BluetoothPeripheral.swift in Sources */,
				F8EEDD5422FF685400D2D610 /* NSMutableURLRequest.swift in Sources */,
				F897AAFB2201018800CDDD10 /* String.swift in Sources */,
				F8B3A847227F090E004BA588 /* SettingsViewNightScoutSettingsViewModel.swift in Sources */,
				F8B3A79622635A25004BA588 /* AlertEntry+CoreDataClass.swift in Sources */,
				F8F7B8E6259A6EBF00C47B04 /* LibreSmoothing.swift in Sources */,
				F808D2CA240325E40084B5DB /* CGMBubbleTransmitterDelegate.swift in Sources */,
				F804870C2336D90200EBDDB7 /* M5Stack+CoreDataClass.swift in Sources */,
				F825286C2443BEDC0067AF77 /* CGMG6TransmitterDelegate.swift in Sources */,
				F8C97854242AA70D00A09483 /* MiaoMiao+CoreDataProperties.swift in Sources */,
				F8F9720A23A5915900C3F17D /* DexcomTransmitterOpCode.swift in Sources */,
				F8AC425E21ADEBD60078C348 /* AppDelegate.swift in Sources */,
				F804870D2336D90200EBDDB7 /* M5Stack+CoreDataProperties.swift in Sources */,
				F85FF3CD252F9FD7004E6FF1 /* SnoozeParameters+CoreDataProperties.swift in Sources */,
				F8F9722F23A5915900C3F17D /* M5StackPacket.swift in Sources */,
				F897E25223FC871C0075E0E8 /* BluetoothPeripheralManager+BluetoothTransmitterDelegate.swift in Sources */,
				F821CF8E22AB090C005C1E43 /* DatePickerViewController.swift in Sources */,
				F816E12E2439E06E009EE65B /* BluetoothPeripheralManager+CGMDexcomG4TransmitterDelegate.swift in Sources */,
				F8AF11F324B1279500AE5BA2 /* TextsLibreErrors.swift in Sources */,
				F8691888239CEEFA0065B607 /* BluetoothPeripheralViewModel.swift in Sources */,
				F8297F4F238DCAD800D74D66 /* BluetoothPeripheralNavigationController.swift in Sources */,
				F8A1585322EDB602007F5B5D /* ConstantsBloodGlucose.swift in Sources */,
				F85FB769255DE14600D1C39E /* ConstantsLibreSmoothing.swift in Sources */,
				F8DF766023E38FC100063910 /* BLEPeripheral+CoreDataClass.swift in Sources */,
				F80ED2EE236F68F90005C035 /* SettingsViewM5StackWiFiSettingsViewModel.swift in Sources */,
				F8FDD6CB2553385000625B49 /* Array.swift in Sources */,
				F8A389C823203E3E0010F405 /* ConstantsM5Stack.swift in Sources */,
				F898EDEA233F53BF00BFB79B /* UIButton.swift in Sources */,
				F81F9FF822861E6D0028C70F /* KeyValueObserverTimeKeeper.swift in Sources */,
				F8B3A858227F6971004BA588 /* UISwitch.swift in Sources */,
				F8E6C78C24CDDB83007C1199 /* SnoozeViewController.swift in Sources */,
				F8AF11F824B1E6EE00AE5BA2 /* XdripError.swift in Sources */,
				F830990523B94ED7005741DF /* TimeScheduleViewController.swift in Sources */,
				F8F9722123A5915900C3F17D /* LibreSensorSerialNumber.swift in Sources */,
				F8A1586722EDB8BF007F5B5D /* ConstantsHomeView.swift in Sources */,
				F8A1585922EDB7C6007F5B5D /* ConstantsDefaultAlertLevels.swift in Sources */,
				F8A54AAD22D6859200934E7A /* SlopeParameters.swift in Sources */,
				F830993023C928E0005741DF /* WatlaaBluetoothTransmitterDelegate.swift in Sources */,
				F8B3A783225D37F2004BA588 /* TextsNightScoutTestResult.swift in Sources */,
				F8025C0A21D94FD700ECF0C0 /* CBManagerState.swift in Sources */,
				F8F9722723A5915900C3F17D /* CGMBluconTransmitter.swift in Sources */,
				F8E3A2A923D906C200E5E98A /* WatchManager.swift in Sources */,
				F8B3A80A227A3D11004BA588 /* TextsAlertTypeSettings.swift in Sources */,
				F85FF39125288870004E6FF1 /* HouseKeeper.swift in Sources */,
				F8F9721823A5915900C3F17D /* CGMBlueReaderTransmitter.swift in Sources */,
				F8252867243E50FE0067AF77 /* ConstantsLibre.swift in Sources */,
				F8A1586D22EDB9BE007F5B5D /* ConstantsDexcomFollower.swift in Sources */,
				F8F9720923A5915900C3F17D /* AESCrypt.m in Sources */,
				F80ED2ED236F68F90005C035 /* SettingsViewM5StackGeneralSettingsViewModel.swift in Sources */,
				F816E10A2437E7B8009EE65B /* CGMBlueReaderTransmitterDelegate.swift in Sources */,
				F8B3A850227F26F8004BA588 /* AlertTypesSettingsViewController.swift in Sources */,
				F816E0FE24367338009EE65B /* GNSEntry+BluetoothPeripheral.swift in Sources */,
				F8B3A808227A2933004BA588 /* SettingsSelectedRowAction.swift in Sources */,
				F8A5EEB2257CEC290085E660 /* LibreNFC.swift in Sources */,
				F816E0F02433C31B009EE65B /* Blucon+CoreDataProperties.swift in Sources */,
				F8A5EEAE25791F370085E660 /* Libre2BLEUtilities.swift in Sources */,
				F8E3C3AB21FE17B700907A04 /* StringProtocol.swift in Sources */,
				F8F9720723A5915900C3F17D /* AuthChallengeTxMessage.swift in Sources */,
				F8B3A78E22622954004BA588 /* AlertType+CoreDataClass.swift in Sources */,
				F821CF5A229BF43A005C1E43 /* CoreDataManager.swift in Sources */,
				F8E51D6924549E2C001C9E5A /* SettingsViewTraceSettingsViewModel.swift in Sources */,
				F85DC2F321CFE3D400B9F74A /* Calibration+CoreDataClass.swift in Sources */,
				F8AF361B245D93EE00B5977B /* Int16.swift in Sources */,
				F8E3A2AB23DA520B00E5E98A /* ConstantsWatch.swift in Sources */,
				F821CF7B22A1D359005C1E43 /* NightScoutFollowerDelegate.swift in Sources */,
				F8F9721523A5915900C3F17D /* PairRequestTxMessage.swift in Sources */,
				F8BECB12235CEA9B0060DAE1 /* TimeInterval.swift in Sources */,
				F8F9720823A5915900C3F17D /* BatteryStatusTxMessage.swift in Sources */,
				F81F9FFC2288C7530028C70F /* NewAlertSettingsViewController.swift in Sources */,
				F80D916524F5B3DE006840B5 /* Libre2+CoreDataClass.swift in Sources */,
				F898EDF2234A8A0500BFB79B /* UInt8.swift in Sources */,
				F8DF766423E781C100063910 /* BLEPeripheralAccessor.swift in Sources */,
				F816E12124392D40009EE65B /* DropletBluetoothPeripheralViewModel.swift in Sources */,
				F8A5EEB8257CF2940085E660 /* TextsLibreNFC.swift in Sources */,
				F816E1082437E5B9009EE65B /* BlueReader+BluetoothPeripheral.swift in Sources */,
				F8E51D67244BAE0E001C9E5A /* WatlaaBluetoothTransmitterMaster+CGMTransmitter.swift in Sources */,
				F81FA0002289E4990028C70F /* AlertSettingsViewControllerData.swift in Sources */,
				F80D916024F45EB3006840B5 /* LibreError.swift in Sources */,
				F856CE5B22EDC8E50083E436 /* ConstantsBluetoothPairing.swift in Sources */,
				F8F971B823A5914D00C3F17D /* BluetoothPeripheral.swift in Sources */,
				F8F9721723A5915900C3F17D /* CGMDroplet1Transmitter.swift in Sources */,
				F8C5EBE722F38F0E00563B5F /* Trace.swift in Sources */,
				F8B48A9422B2A705009BCC01 /* TextsSpeakReading.swift in Sources */,
				F821CF5F229BF43A005C1E43 /* ApplicationManager.swift in Sources */,
				F8B3A834227F08AC004BA588 /* PickerViewData.swift in Sources */,
				F8177025248ED4DE00AA3600 /* Libre1DerivedAlgorithmParameters.swift in Sources */,
				F808592D23677D6A00F3829D /* ChartPoint.swift in Sources */,
				F8F9722823A5915900C3F17D /* BluconUtilities.swift in Sources */,
				F8F9724723A69A8000C3F17D /* BluetoothPeripheralCategory.swift in Sources */,
				F8B3A79522635A25004BA588 /* AlertType+CoreDataProperties.swift in Sources */,
				F8AF11FA24B1FB3500AE5BA2 /* DexcomError.swift in Sources */,
				F8B3A84C227F090E004BA588 /* SettingsViewController.swift in Sources */,
				F8F9720B23A5915900C3F17D /* SensorDataRxMessage.swift in Sources */,
				F816E10C2437EA8E009EE65B /* BlueReader+CoreDataClass.swift in Sources */,
				F8AC426021ADEBD60078C348 /* RootViewController.swift in Sources */,
				F897E25023FC871C0075E0E8 /* BluetoothPeripheralManager+CGMG5TransmitterDelegate.swift in Sources */,
				F8B3A78B225D473D004BA588 /* UIAlertController.swift in Sources */,
				F816E118243921FB009EE65B /* CGMBDropletTransmitterDelegate.swift in Sources */,
				F8F9720E23A5915900C3F17D /* AuthRequestRxMessage.swift in Sources */,
				F8BDD4242218790E006EAB84 /* UserDefaults.swift in Sources */,
				F897E25323FC871C0075E0E8 /* BluetoothPeripheralManager+WatlaaBluetoothTransmitterDelegate.swift in Sources */,
				F81D6D5222C27F18005EFAE2 /* BgReading+DexcomShare.swift in Sources */,
				F8F9723023A5915900C3F17D /* M5StackUtilities.swift in Sources */,
				F8297F52238ECA3200D74D66 /* BluetoothPeripheralViewController.swift in Sources */,
				F816E1312439E2DD009EE65B /* DexcomG4BluetoothPeripheralViewModel.swift in Sources */,
				F821CF66229EE68B005C1E43 /* NightScoutFollowManager.swift in Sources */,
				F8F9722423A5915900C3F17D /* LibreMeasurement.swift in Sources */,
				F869188C23A044340065B607 /* TextsM5StackView.swift in Sources */,
				F8F9722D23A5915900C3F17D /* M5StackBluetoothTransmitter.swift in Sources */,
				F808D2C8240323CA0084B5DB /* BubbleBluetoothPeripheralViewModel.swift in Sources */,
				F8E6C79024CEC22A007C1199 /* TextsSnooze.swift in Sources */,
				F8F9722C23A5915900C3F17D /* GlucoseData.swift in Sources */,
				F8A389E7232ECE7E0010F405 /* SettingsViewUtilities.swift in Sources */,
				F8B3A7DF226E48C1004BA588 /* SoundPlayer.swift in Sources */,
				F816E12C2439DFBA009EE65B /* DexcomG4+CoreDataProperties.swift in Sources */,
				F897E25123FC871C0075E0E8 /* BluetoothPeripheralManager+M5StackBluetoothTransmitterDelegate.swift in Sources */,
				F8B3A820227DEC92004BA588 /* AlertTypesAccessor.swift in Sources */,
				F8F9720623A5915900C3F17D /* AuthRequestTxMessage.swift in Sources */,
				F8F9721123A5915900C3F17D /* KeepAliveTxMessage.swift in Sources */,
				F816E10524368BC3009EE65B /* BluetoothPeripheralManager+CGMGNSEntryTransmitterDelegate.swift in Sources */,
				F8B3A81E227DEC92004BA588 /* BgReadingsAccessor.swift in Sources */,
				F8E51D63244B3386001C9E5A /* MiaoMiaoResponseType.swift in Sources */,
				F816E11E24392690009EE65B /* BluetoothPeripheralManager+CGMDropletTransmitterDelegate.swift in Sources */,
				F821CF6B229FC22D005C1E43 /* Endpoint.swift in Sources */,
				F821CF58229BF43A005C1E43 /* AlertManager.swift in Sources */,
				F80D916B24F82913006840B5 /* CGMLibre2Transmitter.swift in Sources */,
				F8297F59238EE14E00D74D66 /* TextsBluetoothPeripheralsView.swift in Sources */,
				F80D916424F5B3DE006840B5 /* Libre2+CoreDataProperties.swift in Sources */,
				F898EDEC233F549100BFB79B /* UIBarButtonItem.swift in Sources */,
				F816E0E42432A4FA009EE65B /* CGMBluconTransmitterDelegate.swift in Sources */,
				F8A389CF232AE2EA0010F405 /* M5StackSettingsViewController.swift in Sources */,
				F821CF5E229BF43A005C1E43 /* BgReading+NightScout.swift in Sources */,
				F8A389EB233175A10010F405 /* SettingsViewM5StackSettingsViewModel.swift in Sources */,
				F816E1242439DB63009EE65B /* DexcomG4+BluetoothPeripheral.swift in Sources */,
				F8E5404C2522624800052CE5 /* ConstantsHousekeeping.swift in Sources */,
				F8AF120124B9082000AE5BA2 /* Calibration+NightScout.swift in Sources */,
				F808D2D2240329E80084B5DB /* Bubble+BluetoothPeripheral.swift in Sources */,
				F8025C1321DA683400ECF0C0 /* Data.swift in Sources */,
				F825286A2443AE190067AF77 /* DexcomG6BluetoothPeripheralViewModel.swift in Sources */,
				F80859272364355F00F3829D /* ConstantsGlucoseChart.swift in Sources */,
				F825286E2443C1000067AF77 /* BluetoothPeripheralManager+CGMG6TransmitterDelegate.swift in Sources */,
				F816E10324367389009EE65B /* GNSEntryBluetoothPeripheralViewModel.swift in Sources */,
				F8E51D5D2448D8B5001C9E5A /* LoopManager.swift in Sources */,
				F8DF766D23ED9B0900063910 /* DexcomG5BluetoothPeripheralViewModel.swift in Sources */,
				F8E51D65244BA790001C9E5A /* WatlaaBluetoothPeripheralViewModel.swift in Sources */,
				F85DC2EF21CFE2F500B9F74A /* Sensor+CoreDataProperties.swift in Sources */,
				F8297F56238ED07700D74D66 /* BluetoothPeripheralManager.swift in Sources */,
				F8297F5A238EE14E00D74D66 /* TextsBluetoothPeripheralView.swift in Sources */,
				F8BECB02235CE3E20060DAE1 /* BloodGlucoseChartView.swift in Sources */,
				F8A1584D22ECA445007F5B5D /* SettingsViewDevelopmentSettingsViewModel.swift in Sources */,
				F816E12A2439DF3A009EE65B /* DexcomG4+CoreDataClass.swift in Sources */,
				F8F9723E23A593C000C3F17D /* M5StickCBluetoothPeripheralViewModel.swift in Sources */,
				F8F9722323A5915900C3F17D /* LibreDataParser.swift in Sources */,
				F8E51D5F2448E2E8001C9E5A /* ConstantsShareWithLoop.swift in Sources */,
				F816E0ED2432A55F009EE65B /* BluconBluetoothPeripheralViewModel.swift in Sources */,
				F8F9722923A5915900C3F17D /* CGMTransmitter.swift in Sources */,
				F8A389ED23342EB10010F405 /* ConstantsNightScout.swift in Sources */,
				F85FF3D1252F9FF9004E6FF1 /* SnoozeParameters+CoreDataClass.swift in Sources */,
				F857A32A253E2D9E00951BB2 /* LibreAlgorithmThresholds.swift in Sources */,
				F8A1850C25643B16000EF8A0 /* Double+Smoothable.swift in Sources */,
				F890E07A247687AE008FB2EC /* URL.swift in Sources */,
				F8B3A856227F28DC004BA588 /* AlertTypeSettingsViewController.swift in Sources */,
				F8A1584F22ECB281007F5B5D /* SettingsViewInfoViewModel.swift in Sources */,
				F8B3A845227F090E004BA588 /* SettingsViewDexcomSettingsViewModel.swift in Sources */,
				F8F9720C23A5915900C3F17D /* SensorDataTxMessage.swift in Sources */,
				F8DF766223E390D100063910 /* BLEPeripheral+CoreDataProperties.swift in Sources */,
				F8A1585F22EDB81E007F5B5D /* ConstantsLog.swift in Sources */,
				F8A1586522EDB89D007F5B5D /* ConstantsDefaultAlertTypeSettings.swift in Sources */,
				F816E11624391A02009EE65B /* Droplet+BluetoothPeripheral.swift in Sources */,
			);
			runOnlyForDeploymentPostprocessing = 0;
		};
/* End PBXSourcesBuildPhase section */

/* Begin PBXTargetDependency section */
		F870D3DC25126A49008967B0 /* PBXTargetDependency */ = {
			isa = PBXTargetDependency;
			target = F870D3D025126A49008967B0 /* xDrip4iOS Widget */;
			targetProxy = F870D3DB25126A49008967B0 /* PBXContainerItemProxy */;
		};
/* End PBXTargetDependency section */

/* Begin PBXVariantGroup section */
		470CE1FE246802EB00D5CB74 /* BluetoothPeripheralsView.strings */ = {
			isa = PBXVariantGroup;
			children = (
				470CE1FF246802F400D5CB74 /* en */,
				F86A3C6D247718C700EE7E46 /* ar */,
				2867F5CD25BC209500AA1E98 /* fi */,
				F81F36F725C157D900520946 /* pt */,
				F81F39A725C5FAE500520946 /* nl */,
				F81F39DD25C6167D00520946 /* de */,
				F81F3A6525C9E5A800520946 /* es */,
			);
			name = BluetoothPeripheralsView.strings;
			sourceTree = "<group>";
		};
		4749EB9D25B36E010072DF8B /* LibreNFC.strings */ = {
			isa = PBXVariantGroup;
			children = (
				4749EB9C25B36E010072DF8B /* en */,
				2867F5DB25BC209C00AA1E98 /* fi */,
				F81F370F25C1585800520946 /* pt */,
				F81F39B325C5FB4D00520946 /* nl */,
				F81F39CC25C6108300520946 /* ar */,
				F81F39EB25C616C900520946 /* de */,
				F81F3A7525C9E5A800520946 /* es */,
			);
			name = LibreNFC.strings;
			sourceTree = "<group>";
		};
		47503384247420A200D2260B /* BluetoothPeripheralView.strings */ = {
			isa = PBXVariantGroup;
			children = (
				47503383247420A200D2260B /* en */,
				F86A3C6E247718C700EE7E46 /* ar */,
				2867F5CE25BC209600AA1E98 /* fi */,
				F81F36F825C157DF00520946 /* pt */,
				F81F39A825C5FAEF00520946 /* nl */,
				F81F3A6625C9E5A800520946 /* es */,
			);
			name = BluetoothPeripheralView.strings;
			sourceTree = "<group>";
		};
		F81F370525C1583400520946 /* WatlaaView.strings */ = {
			isa = PBXVariantGroup;
			children = (
				F81F370425C1583400520946 /* en */,
				F81F370625C1583E00520946 /* pt */,
				F81F39AF25C5FB3200520946 /* nl */,
				F81F39C825C6106600520946 /* ar */,
				F81F39E725C616B900520946 /* de */,
				F81F3A7125C9E5A800520946 /* es */,
			);
			name = WatlaaView.strings;
			sourceTree = "<group>";
		};
		F81F370A25C1584A00520946 /* LibreStates.strings */ = {
			isa = PBXVariantGroup;
			children = (
				F81F370925C1584A00520946 /* en */,
				F81F370D25C1584F00520946 /* pt */,
				F81F39B125C5FB4100520946 /* nl */,
				F81F39CA25C6107900520946 /* ar */,
				F81F39E925C616C000520946 /* de */,
				F81F3A7325C9E5A800520946 /* es */,
			);
			name = LibreStates.strings;
			sourceTree = "<group>";
		};
		F870D3D725126A49008967B0 /* MainInterface.storyboard */ = {
			isa = PBXVariantGroup;
			children = (
				F870D3D825126A49008967B0 /* Base */,
				2867F5C725BC209400AA1E98 /* fi */,
				F81F3A5F25C9E5A800520946 /* es */,
			);
			name = MainInterface.storyboard;
			sourceTree = "<group>";
		};
		F889CB71236D84AC00A81068 /* M5StackView.strings */ = {
			isa = PBXVariantGroup;
			children = (
				F889CB70236D84AC00A81068 /* en */,
				F86A3C75247718C700EE7E46 /* ar */,
				2867F5D525BC209A00AA1E98 /* fi */,
				F81F36FF25C1581900520946 /* pt */,
				F81F39AD25C5FB1C00520946 /* nl */,
				F81F39E325C6169C00520946 /* de */,
				F81F3A6D25C9E5A800520946 /* es */,
			);
			name = M5StackView.strings;
			sourceTree = "<group>";
		};
		F8AC426321ADEBD60078C348 /* Main.storyboard */ = {
			isa = PBXVariantGroup;
			children = (
				F8AC426421ADEBD60078C348 /* Base */,
				F8BDD435221A0005006EAB84 /* en */,
				F8BDD43A221A096C006EAB84 /* nl */,
				F8B48ABF22B37BE5009BCC01 /* sl */,
				F8B48ACB22B37C00009BCC01 /* ru */,
				F8B48AE422B37C49009BCC01 /* pl-PL */,
				F8B48AF022B37C5B009BCC01 /* it */,
				F8B48AFC22B37C67009BCC01 /* fr */,
				F8B48B0822B37C83009BCC01 /* zh */,
				F889CB8E236D89C800A81068 /* de */,
				F86A3C7A247718C800EE7E46 /* ar */,
				2867F5C925BC209500AA1E98 /* fi */,
				F81F370125C1582400520946 /* pt */,
				F81F3A6125C9E5A800520946 /* es */,
			);
			name = Main.storyboard;
			sourceTree = "<group>";
		};
		F8AC426821ADEBD70078C348 /* LaunchScreen.storyboard */ = {
			isa = PBXVariantGroup;
			children = (
				F8AC426921ADEBD70078C348 /* Base */,
				F8BDD439221A096C006EAB84 /* nl */,
				F8B48ABE22B37BE5009BCC01 /* sl */,
				F8B48ACA22B37C00009BCC01 /* ru */,
				F8B48AE322B37C49009BCC01 /* pl-PL */,
				F8B48AEF22B37C5A009BCC01 /* it */,
				F8B48AFB22B37C67009BCC01 /* fr */,
				F8B48B0722B37C83009BCC01 /* zh */,
				F889CB8D236D89C800A81068 /* de */,
				F86A3C79247718C800EE7E46 /* ar */,
				2867F5C825BC209400AA1E98 /* fi */,
				F81F36FD25C1580700520946 /* pt */,
				F81F3A6025C9E5A800520946 /* es */,
			);
			name = LaunchScreen.storyboard;
			sourceTree = "<group>";
		};
		F8AF11FF24B3B62D00AE5BA2 /* LibreErrors.strings */ = {
			isa = PBXVariantGroup;
			children = (
				F8AF11FE24B3B62D00AE5BA2 /* en */,
				2867F5D925BC209B00AA1E98 /* fi */,
				F81F370725C1584200520946 /* pt */,
				F81F39B025C5FB3B00520946 /* nl */,
				F81F39C925C6107600520946 /* ar */,
				F81F39E825C616BC00520946 /* de */,
				F81F3A7225C9E5A800520946 /* es */,
			);
			name = LibreErrors.strings;
			sourceTree = "<group>";
		};
		F8B3A788225D4473004BA588 /* NightScoutTestResult.strings */ = {
			isa = PBXVariantGroup;
			children = (
				F8B3A787225D4473004BA588 /* en */,
				F8B48B1122B37C84009BCC01 /* zh */,
				F86A3C76247718C700EE7E46 /* ar */,
				2867F5D625BC209A00AA1E98 /* fi */,
				F81F370225C1582700520946 /* pt */,
				F81F39AE25C5FB2900520946 /* nl */,
				F81F39E425C616A800520946 /* de */,
				F81F3A6E25C9E5A800520946 /* es */,
			);
			name = NightScoutTestResult.strings;
			sourceTree = "<group>";
		};
		F8B3A7B3226A0A71004BA588 /* Alerts.strings */ = {
			isa = PBXVariantGroup;
			children = (
				F8B3A7B6226A0B12004BA588 /* nl */,
				F8B48B0C22B37C83009BCC01 /* zh */,
				475DED96244AF92A00F78473 /* en */,
				F86A3C6B247718C700EE7E46 /* ar */,
				2867F5CB25BC209500AA1E98 /* fi */,
				F81F36F425C1579C00520946 /* pt */,
				F81F39DB25C6167100520946 /* de */,
				F81F3A6325C9E5A800520946 /* es */,
			);
			name = Alerts.strings;
			sourceTree = "<group>";
		};
		F8B3A80B227A3E97004BA588 /* AlertTypesSettingsView.strings */ = {
			isa = PBXVariantGroup;
			children = (
				F8B3A80C227A3E97004BA588 /* en */,
				F8B3A80E227A3EC8004BA588 /* nl */,
				F8B48B0D22B37C84009BCC01 /* zh */,
				F86A3C6C247718C700EE7E46 /* ar */,
				2867F5CC25BC209500AA1E98 /* fi */,
				F81F36F625C157D200520946 /* pt */,
				F81F39DC25C6167600520946 /* de */,
				F81F3A6425C9E5A800520946 /* es */,
			);
			name = AlertTypesSettingsView.strings;
			sourceTree = "<group>";
		};
		F8B48A9A22B2FA66009BCC01 /* SpeakReading.strings */ = {
			isa = PBXVariantGroup;
			children = (
				F8B48A9B22B2FA66009BCC01 /* en */,
				F8B48A9D22B2FA6F009BCC01 /* nl */,
				F8B48AC222B37BE6009BCC01 /* sl */,
				F8B48ACE22B37C01009BCC01 /* ru */,
				F8B48AE722B37C49009BCC01 /* pl-PL */,
				F8B48AF322B37C5C009BCC01 /* it */,
				F8B48AFF22B37C67009BCC01 /* fr */,
				F8B48B0B22B37C83009BCC01 /* zh */,
				F81D6D4522B67F55005EFAE2 /* pt */,
				F86A3C78247718C700EE7E46 /* ar */,
				2867F5D825BC209B00AA1E98 /* fi */,
				F81F39E625C616AF00520946 /* de */,
				F81F3A7025C9E5A800520946 /* es */,
			);
			name = SpeakReading.strings;
			sourceTree = "<group>";
		};
		F8B48A9E22B2FA7B009BCC01 /* HomeView.strings */ = {
			isa = PBXVariantGroup;
			children = (
				F8B48A9F22B2FA7B009BCC01 /* en */,
				F8B48B0A22B37C83009BCC01 /* zh */,
				F86A3C73247718C700EE7E46 /* ar */,
				2867F5D325BC209900AA1E98 /* fi */,
				F81F36FB25C157F800520946 /* pt */,
				F81F39AC25C5FB1000520946 /* nl */,
				F81F39E225C6168E00520946 /* de */,
				F81F3A6B25C9E5A800520946 /* es */,
			);
			name = HomeView.strings;
			sourceTree = "<group>";
		};
		F8B48AA222B2FA9A009BCC01 /* CalibrationRequest.strings */ = {
			isa = PBXVariantGroup;
			children = (
				F8B48AA322B2FA9A009BCC01 /* en */,
				F8B48B0922B37C83009BCC01 /* zh */,
				F86A3C6F247718C700EE7E46 /* ar */,
				2867F5CF25BC209600AA1E98 /* fi */,
				F81F36F925C157E600520946 /* pt */,
				F81F39A925C5FAF500520946 /* nl */,
				F81F39DE25C6168100520946 /* de */,
				F81F3A6725C9E5A800520946 /* es */,
			);
			name = CalibrationRequest.strings;
			sourceTree = "<group>";
		};
		F8BDD436221A0349006EAB84 /* Localizable.strings */ = {
			isa = PBXVariantGroup;
			children = (
				F8BDD437221A0349006EAB84 /* en */,
				F8BDD43B221A096D006EAB84 /* nl */,
				F8B48AC722B37BE6009BCC01 /* sl */,
				F8B48AD322B37C01009BCC01 /* ru */,
				F8B48AEC22B37C4A009BCC01 /* pl-PL */,
				F8B48AF822B37C5C009BCC01 /* it */,
				F8B48B0422B37C67009BCC01 /* fr */,
				F8B48B1022B37C84009BCC01 /* zh */,
				F889CB97236D89C800A81068 /* de */,
				F86A3C74247718C700EE7E46 /* ar */,
				2867F5D425BC209A00AA1E98 /* fi */,
				F81F36FE25C1581000520946 /* pt */,
				F81F3A6C25C9E5A800520946 /* es */,
			);
			name = Localizable.strings;
			sourceTree = "<group>";
		};
		F8BDD444221C9D0D006EAB84 /* Common.strings */ = {
			isa = PBXVariantGroup;
			children = (
				F8BDD443221C9D0D006EAB84 /* en */,
				F8BDD445221C9D10006EAB84 /* nl */,
				F8B48B0E22B37C84009BCC01 /* zh */,
				F8C5EBEE22F5A52800563B5F /* pt */,
				F86A3C70247718C700EE7E46 /* ar */,
				2867F5D025BC209600AA1E98 /* fi */,
				F81F39DF25C6168400520946 /* de */,
				F81F3A6825C9E5A800520946 /* es */,
			);
			name = Common.strings;
			sourceTree = "<group>";
		};
		F8BDD44A221C9D70006EAB84 /* ErrorMessages.strings */ = {
			isa = PBXVariantGroup;
			children = (
				F8BDD449221C9D70006EAB84 /* en */,
				F8B48B0F22B37C84009BCC01 /* zh */,
				F86A3C72247718C700EE7E46 /* ar */,
				2867F5D225BC209900AA1E98 /* fi */,
				F81F36FA25C157F200520946 /* pt */,
				F81F39AB25C5FB0B00520946 /* nl */,
				F81F39E125C6168A00520946 /* de */,
				F81F3A6A25C9E5A800520946 /* es */,
			);
			name = ErrorMessages.strings;
			sourceTree = "<group>";
		};
		F8BDD457221DEF22006EAB84 /* SettingsViews.strings */ = {
			isa = PBXVariantGroup;
			children = (
				F8BDD456221DEF22006EAB84 /* en */,
				F8BDD458221DEF24006EAB84 /* nl */,
				F8B48B1222B37C84009BCC01 /* zh */,
				F846CDD623046BAE00DCF016 /* pt */,
				F86A3C77247718C700EE7E46 /* ar */,
				F817702A2491860F00AA3600 /* fr */,
				2867F5D725BC209B00AA1E98 /* fi */,
				F81F39E525C616AD00520946 /* de */,
				F81F3A6F25C9E5A800520946 /* es */,
			);
			name = SettingsViews.strings;
			sourceTree = "<group>";
		};
		F8E53FD0251D35FB00052CE5 /* Common.strings */ = {
			isa = PBXVariantGroup;
			children = (
				F8E53FCF251D35FB00052CE5 /* en */,
				F8E53FD1251D360200052CE5 /* ar */,
				F8E53FD2251D360300052CE5 /* zh */,
				F8E53FD3251D361600052CE5 /* nl */,
				F8E53FD6251D363900052CE5 /* pt-BR */,
				F8E53FD7251D363B00052CE5 /* pt */,
				2867F5CA25BC209500AA1E98 /* fi */,
				F81F3A6225C9E5A800520946 /* es */,
			);
			name = Common.strings;
			sourceTree = "<group>";
		};
		F8E6C79324CEC2E3007C1199 /* Snooze.strings */ = {
			isa = PBXVariantGroup;
			children = (
				F8E6C79224CEC2E3007C1199 /* en */,
				2867F5DA25BC209C00AA1E98 /* fi */,
				F81F370E25C1585500520946 /* pt */,
				F81F39B225C5FB4700520946 /* nl */,
				F81F39CB25C6107E00520946 /* ar */,
				F81F39EA25C616C500520946 /* de */,
				F81F3A7425C9E5A800520946 /* es */,
			);
			name = Snooze.strings;
			sourceTree = "<group>";
		};
		F8EEDD572300136F00D2D610 /* DexcomShareTestResult.strings */ = {
			isa = PBXVariantGroup;
			children = (
				F8EEDD562300136F00D2D610 /* en */,
				F8EEDD612300139800D2D610 /* zh */,
				F8EEDD622300139A00D2D610 /* pt */,
				F86A3C71247718C700EE7E46 /* ar */,
				2867F5D125BC209700AA1E98 /* fi */,
				F81F39AA25C5FB0700520946 /* nl */,
				F81F39E025C6168700520946 /* de */,
				F81F3A6925C9E5A800520946 /* es */,
			);
			name = DexcomShareTestResult.strings;
			sourceTree = "<group>";
		};
/* End PBXVariantGroup section */

/* Begin XCBuildConfiguration section */
		F870D3DF25126A49008967B0 /* Debug */ = {
			isa = XCBuildConfiguration;
			buildSettings = {
				APP_GROUP_IDENTIFIER = "group.com.${DEVELOPMENT_TEAM}.loopkit.LoopGroup";
				CODE_SIGN_ENTITLEMENTS = "xDrip4iOS Widget/xDrip4iOS Widget.entitlements";
				CODE_SIGN_IDENTITY = "Apple Development";
				CODE_SIGN_STYLE = Automatic;
<<<<<<< HEAD
				CURRENT_PROJECT_VERSION = 4125;
=======
				CURRENT_PROJECT_VERSION = 4128;
>>>>>>> a62d176c
				DEVELOPMENT_TEAM = "";
				INFOPLIST_FILE = "xDrip4iOS Widget/Info.plist";
				IPHONEOS_DEPLOYMENT_TARGET = 12.0;
				LD_RUNPATH_SEARCH_PATHS = (
					"$(inherited)",
					"@executable_path/Frameworks",
					"@executable_path/../../Frameworks",
				);
<<<<<<< HEAD
				MARKETING_VERSION = 4.5.3;
=======
				MARKETING_VERSION = 4.5.6;
>>>>>>> a62d176c
				PRODUCT_BUNDLE_IDENTIFIER = "com.${DEVELOPMENT_TEAM}.xdripswift.xDrip4iOS-Widget";
				PRODUCT_NAME = xDrip4iOS;
				SKIP_INSTALL = YES;
				SWIFT_VERSION = 5.0;
				TARGETED_DEVICE_FAMILY = "1,2";
			};
			name = Debug;
		};
		F870D3E025126A49008967B0 /* Release */ = {
			isa = XCBuildConfiguration;
			buildSettings = {
				APP_GROUP_IDENTIFIER = "group.com.${DEVELOPMENT_TEAM}.loopkit.LoopGroup";
				CODE_SIGN_ENTITLEMENTS = "xDrip4iOS Widget/xDrip4iOS Widget.entitlements";
				CODE_SIGN_IDENTITY = "Apple Development";
				CODE_SIGN_STYLE = Automatic;
<<<<<<< HEAD
				CURRENT_PROJECT_VERSION = 4125;
=======
				CURRENT_PROJECT_VERSION = 4128;
>>>>>>> a62d176c
				DEVELOPMENT_TEAM = "";
				INFOPLIST_FILE = "xDrip4iOS Widget/Info.plist";
				IPHONEOS_DEPLOYMENT_TARGET = 12.0;
				LD_RUNPATH_SEARCH_PATHS = (
					"$(inherited)",
					"@executable_path/Frameworks",
					"@executable_path/../../Frameworks",
				);
<<<<<<< HEAD
				MARKETING_VERSION = 4.5.3;
=======
				MARKETING_VERSION = 4.5.6;
>>>>>>> a62d176c
				PRODUCT_BUNDLE_IDENTIFIER = "com.${DEVELOPMENT_TEAM}.xdripswift.xDrip4iOS-Widget";
				PRODUCT_NAME = xDrip4iOS;
				SKIP_INSTALL = YES;
				SWIFT_VERSION = 5.0;
				TARGETED_DEVICE_FAMILY = "1,2";
			};
			name = Release;
		};
		F8AC426C21ADEBD70078C348 /* Debug */ = {
			isa = XCBuildConfiguration;
			buildSettings = {
				ALWAYS_SEARCH_USER_PATHS = NO;
				CLANG_ANALYZER_LOCALIZABILITY_NONLOCALIZED = YES;
				CLANG_ANALYZER_NONNULL = YES;
				CLANG_ANALYZER_NUMBER_OBJECT_CONVERSION = YES_AGGRESSIVE;
				CLANG_CXX_LANGUAGE_STANDARD = "gnu++14";
				CLANG_CXX_LIBRARY = "libc++";
				CLANG_ENABLE_MODULES = YES;
				CLANG_ENABLE_OBJC_ARC = YES;
				CLANG_ENABLE_OBJC_WEAK = YES;
				CLANG_WARN_BLOCK_CAPTURE_AUTORELEASING = YES;
				CLANG_WARN_BOOL_CONVERSION = YES;
				CLANG_WARN_COMMA = YES;
				CLANG_WARN_CONSTANT_CONVERSION = YES;
				CLANG_WARN_DEPRECATED_OBJC_IMPLEMENTATIONS = YES;
				CLANG_WARN_DIRECT_OBJC_ISA_USAGE = YES_ERROR;
				CLANG_WARN_DOCUMENTATION_COMMENTS = YES;
				CLANG_WARN_EMPTY_BODY = YES;
				CLANG_WARN_ENUM_CONVERSION = YES;
				CLANG_WARN_INFINITE_RECURSION = YES;
				CLANG_WARN_INT_CONVERSION = YES;
				CLANG_WARN_NON_LITERAL_NULL_CONVERSION = YES;
				CLANG_WARN_OBJC_IMPLICIT_RETAIN_SELF = YES;
				CLANG_WARN_OBJC_LITERAL_CONVERSION = YES;
				CLANG_WARN_OBJC_ROOT_CLASS = YES_ERROR;
				CLANG_WARN_QUOTED_INCLUDE_IN_FRAMEWORK_HEADER = YES;
				CLANG_WARN_RANGE_LOOP_ANALYSIS = YES;
				CLANG_WARN_STRICT_PROTOTYPES = YES;
				CLANG_WARN_SUSPICIOUS_MOVE = YES;
				CLANG_WARN_UNGUARDED_AVAILABILITY = YES_AGGRESSIVE;
				CLANG_WARN_UNREACHABLE_CODE = YES;
				CLANG_WARN__DUPLICATE_METHOD_MATCH = YES;
				CODE_SIGN_IDENTITY = "iPhone Developer";
				COPY_PHASE_STRIP = NO;
				DEBUG_INFORMATION_FORMAT = dwarf;
				ENABLE_STRICT_OBJC_MSGSEND = YES;
				ENABLE_TESTABILITY = YES;
				GCC_C_LANGUAGE_STANDARD = gnu11;
				GCC_DYNAMIC_NO_PIC = NO;
				GCC_NO_COMMON_BLOCKS = YES;
				GCC_OPTIMIZATION_LEVEL = 0;
				GCC_PREPROCESSOR_DEFINITIONS = (
					"DEBUG=1",
					"$(inherited)",
				);
				GCC_WARN_64_TO_32_BIT_CONVERSION = YES;
				GCC_WARN_ABOUT_RETURN_TYPE = YES_ERROR;
				GCC_WARN_UNDECLARED_SELECTOR = YES;
				GCC_WARN_UNINITIALIZED_AUTOS = YES_AGGRESSIVE;
				GCC_WARN_UNUSED_FUNCTION = YES;
				GCC_WARN_UNUSED_VARIABLE = YES;
				IPHONEOS_DEPLOYMENT_TARGET = 12.1;
				MTL_ENABLE_DEBUG_INFO = INCLUDE_SOURCE;
				MTL_FAST_MATH = YES;
				ONLY_ACTIVE_ARCH = YES;
				SDKROOT = iphoneos;
				SWIFT_ACTIVE_COMPILATION_CONDITIONS = DEBUG;
				SWIFT_OPTIMIZATION_LEVEL = "-Onone";
			};
			name = Debug;
		};
		F8AC426D21ADEBD70078C348 /* Release */ = {
			isa = XCBuildConfiguration;
			buildSettings = {
				ALWAYS_SEARCH_USER_PATHS = NO;
				CLANG_ANALYZER_LOCALIZABILITY_NONLOCALIZED = YES;
				CLANG_ANALYZER_NONNULL = YES;
				CLANG_ANALYZER_NUMBER_OBJECT_CONVERSION = YES_AGGRESSIVE;
				CLANG_CXX_LANGUAGE_STANDARD = "gnu++14";
				CLANG_CXX_LIBRARY = "libc++";
				CLANG_ENABLE_MODULES = YES;
				CLANG_ENABLE_OBJC_ARC = YES;
				CLANG_ENABLE_OBJC_WEAK = YES;
				CLANG_WARN_BLOCK_CAPTURE_AUTORELEASING = YES;
				CLANG_WARN_BOOL_CONVERSION = YES;
				CLANG_WARN_COMMA = YES;
				CLANG_WARN_CONSTANT_CONVERSION = YES;
				CLANG_WARN_DEPRECATED_OBJC_IMPLEMENTATIONS = YES;
				CLANG_WARN_DIRECT_OBJC_ISA_USAGE = YES_ERROR;
				CLANG_WARN_DOCUMENTATION_COMMENTS = YES;
				CLANG_WARN_EMPTY_BODY = YES;
				CLANG_WARN_ENUM_CONVERSION = YES;
				CLANG_WARN_INFINITE_RECURSION = YES;
				CLANG_WARN_INT_CONVERSION = YES;
				CLANG_WARN_NON_LITERAL_NULL_CONVERSION = YES;
				CLANG_WARN_OBJC_IMPLICIT_RETAIN_SELF = YES;
				CLANG_WARN_OBJC_LITERAL_CONVERSION = YES;
				CLANG_WARN_OBJC_ROOT_CLASS = YES_ERROR;
				CLANG_WARN_QUOTED_INCLUDE_IN_FRAMEWORK_HEADER = YES;
				CLANG_WARN_RANGE_LOOP_ANALYSIS = YES;
				CLANG_WARN_STRICT_PROTOTYPES = YES;
				CLANG_WARN_SUSPICIOUS_MOVE = YES;
				CLANG_WARN_UNGUARDED_AVAILABILITY = YES_AGGRESSIVE;
				CLANG_WARN_UNREACHABLE_CODE = YES;
				CLANG_WARN__DUPLICATE_METHOD_MATCH = YES;
				CODE_SIGN_IDENTITY = "iPhone Developer";
				COPY_PHASE_STRIP = NO;
				DEBUG_INFORMATION_FORMAT = "dwarf-with-dsym";
				ENABLE_NS_ASSERTIONS = NO;
				ENABLE_STRICT_OBJC_MSGSEND = YES;
				GCC_C_LANGUAGE_STANDARD = gnu11;
				GCC_NO_COMMON_BLOCKS = YES;
				GCC_WARN_64_TO_32_BIT_CONVERSION = YES;
				GCC_WARN_ABOUT_RETURN_TYPE = YES_ERROR;
				GCC_WARN_UNDECLARED_SELECTOR = YES;
				GCC_WARN_UNINITIALIZED_AUTOS = YES_AGGRESSIVE;
				GCC_WARN_UNUSED_FUNCTION = YES;
				GCC_WARN_UNUSED_VARIABLE = YES;
				IPHONEOS_DEPLOYMENT_TARGET = 12.1;
				MTL_ENABLE_DEBUG_INFO = NO;
				MTL_FAST_MATH = YES;
				SDKROOT = iphoneos;
				SWIFT_COMPILATION_MODE = wholemodule;
				SWIFT_OPTIMIZATION_LEVEL = "-O";
				VALIDATE_PRODUCT = YES;
			};
			name = Release;
		};
		F8AC426F21ADEBD70078C348 /* Debug */ = {
			isa = XCBuildConfiguration;
			baseConfigurationReference = 148E05A6AF0290AE5815B0F9 /* Pods-xdrip.debug.xcconfig */;
			buildSettings = {
				ALWAYS_EMBED_SWIFT_STANDARD_LIBRARIES = YES;
				APP_GROUP_IDENTIFIER = "group.com.${DEVELOPMENT_TEAM}.loopkit.LoopGroup";
				ASSETCATALOG_COMPILER_APPICON_NAME = AppIcon;
				CLANG_ENABLE_MODULES = YES;
				CODE_SIGN_ENTITLEMENTS = xdrip/xdripDebug.entitlements;
				CODE_SIGN_IDENTITY = "Apple Development";
				CODE_SIGN_STYLE = Automatic;
<<<<<<< HEAD
				CURRENT_PROJECT_VERSION = 4125;
=======
				CURRENT_PROJECT_VERSION = 4128;
>>>>>>> a62d176c
				DEVELOPMENT_TEAM = "";
				INFOPLIST_FILE = "$(SRCROOT)/xdrip/Supporting Files/Info.plist";
				IPHONEOS_DEPLOYMENT_TARGET = 12.0;
				LD_RUNPATH_SEARCH_PATHS = (
					"$(inherited)",
					"@executable_path/Frameworks",
				);
<<<<<<< HEAD
				MARKETING_VERSION = 4.5.3;
=======
				MARKETING_VERSION = 4.5.6;
>>>>>>> a62d176c
				PRODUCT_BUNDLE_IDENTIFIER = "com.${DEVELOPMENT_TEAM}.xdripswift";
				PRODUCT_NAME = "$(TARGET_NAME)";
				PROVISIONING_PROFILE_SPECIFIER = "";
				SWIFT_OBJC_BRIDGING_HEADER = "xdrip/xdrip-Bridging-Header.h";
				SWIFT_OPTIMIZATION_LEVEL = "-Onone";
				SWIFT_VERSION = 5.0;
				TARGETED_DEVICE_FAMILY = "1,2";
			};
			name = Debug;
		};
		F8AC427021ADEBD70078C348 /* Release */ = {
			isa = XCBuildConfiguration;
			baseConfigurationReference = E2648F65F347D56D7DFFFAB7 /* Pods-xdrip.release.xcconfig */;
			buildSettings = {
				ALWAYS_EMBED_SWIFT_STANDARD_LIBRARIES = YES;
				APP_GROUP_IDENTIFIER = "group.com.${DEVELOPMENT_TEAM}.loopkit.LoopGroup";
				ASSETCATALOG_COMPILER_APPICON_NAME = AppIcon;
				CLANG_ENABLE_MODULES = YES;
				CODE_SIGN_ENTITLEMENTS = xdrip/xdrip.entitlements;
				CODE_SIGN_IDENTITY = "Apple Development";
				CODE_SIGN_STYLE = Automatic;
<<<<<<< HEAD
				CURRENT_PROJECT_VERSION = 4125;
=======
				CURRENT_PROJECT_VERSION = 4128;
>>>>>>> a62d176c
				DEVELOPMENT_TEAM = "";
				INFOPLIST_FILE = "$(SRCROOT)/xdrip/Supporting Files/Info.plist";
				IPHONEOS_DEPLOYMENT_TARGET = 12.0;
				LD_RUNPATH_SEARCH_PATHS = (
					"$(inherited)",
					"@executable_path/Frameworks",
				);
<<<<<<< HEAD
				MARKETING_VERSION = 4.5.3;
=======
				MARKETING_VERSION = 4.5.6;
>>>>>>> a62d176c
				PRODUCT_BUNDLE_IDENTIFIER = "com.${DEVELOPMENT_TEAM}.xdripswift";
				PRODUCT_NAME = "$(TARGET_NAME)";
				PROVISIONING_PROFILE_SPECIFIER = "";
				SWIFT_OBJC_BRIDGING_HEADER = "xdrip/xdrip-Bridging-Header.h";
				SWIFT_VERSION = 5.0;
				TARGETED_DEVICE_FAMILY = "1,2";
			};
			name = Release;
		};
/* End XCBuildConfiguration section */

/* Begin XCConfigurationList section */
		F870D3E125126A49008967B0 /* Build configuration list for PBXNativeTarget "xDrip4iOS Widget" */ = {
			isa = XCConfigurationList;
			buildConfigurations = (
				F870D3DF25126A49008967B0 /* Debug */,
				F870D3E025126A49008967B0 /* Release */,
			);
			defaultConfigurationIsVisible = 0;
			defaultConfigurationName = Release;
		};
		F8AC425521ADEBD60078C348 /* Build configuration list for PBXProject "xdrip" */ = {
			isa = XCConfigurationList;
			buildConfigurations = (
				F8AC426C21ADEBD70078C348 /* Debug */,
				F8AC426D21ADEBD70078C348 /* Release */,
			);
			defaultConfigurationIsVisible = 0;
			defaultConfigurationName = Release;
		};
		F8AC426E21ADEBD70078C348 /* Build configuration list for PBXNativeTarget "xdrip" */ = {
			isa = XCConfigurationList;
			buildConfigurations = (
				F8AC426F21ADEBD70078C348 /* Debug */,
				F8AC427021ADEBD70078C348 /* Release */,
			);
			defaultConfigurationIsVisible = 0;
			defaultConfigurationName = Release;
		};
/* End XCConfigurationList section */

/* Begin XCVersionGroup section */
		F85FF3C2252D0C32004E6FF1 /* xdrip.xcdatamodeld */ = {
			isa = XCVersionGroup;
			children = (
				F87F5EFD2560686C00FFA395 /* xdrip v15.xcdatamodel */,
				F83275882546225400D305E6 /* xdrip v14.xcdatamodel */,
				F85FF3CB252F9C9A004E6FF1 /* xdrip v13.xcdatamodel */,
				F85FF3C3252D0C32004E6FF1 /* xdrip v12.xcdatamodel */,
			);
			currentVersion = F87F5EFD2560686C00FFA395 /* xdrip v15.xcdatamodel */;
			path = xdrip.xcdatamodeld;
			sourceTree = "<group>";
			versionGroupType = wrapper.xcdatamodel;
		};
/* End XCVersionGroup section */
	};
	rootObject = F8AC425221ADEBD60078C348 /* Project object */;
}<|MERGE_RESOLUTION|>--- conflicted
+++ resolved
@@ -3618,11 +3618,7 @@
 				CODE_SIGN_ENTITLEMENTS = "xDrip4iOS Widget/xDrip4iOS Widget.entitlements";
 				CODE_SIGN_IDENTITY = "Apple Development";
 				CODE_SIGN_STYLE = Automatic;
-<<<<<<< HEAD
-				CURRENT_PROJECT_VERSION = 4125;
-=======
 				CURRENT_PROJECT_VERSION = 4128;
->>>>>>> a62d176c
 				DEVELOPMENT_TEAM = "";
 				INFOPLIST_FILE = "xDrip4iOS Widget/Info.plist";
 				IPHONEOS_DEPLOYMENT_TARGET = 12.0;
@@ -3631,11 +3627,7 @@
 					"@executable_path/Frameworks",
 					"@executable_path/../../Frameworks",
 				);
-<<<<<<< HEAD
-				MARKETING_VERSION = 4.5.3;
-=======
 				MARKETING_VERSION = 4.5.6;
->>>>>>> a62d176c
 				PRODUCT_BUNDLE_IDENTIFIER = "com.${DEVELOPMENT_TEAM}.xdripswift.xDrip4iOS-Widget";
 				PRODUCT_NAME = xDrip4iOS;
 				SKIP_INSTALL = YES;
@@ -3651,11 +3643,7 @@
 				CODE_SIGN_ENTITLEMENTS = "xDrip4iOS Widget/xDrip4iOS Widget.entitlements";
 				CODE_SIGN_IDENTITY = "Apple Development";
 				CODE_SIGN_STYLE = Automatic;
-<<<<<<< HEAD
-				CURRENT_PROJECT_VERSION = 4125;
-=======
 				CURRENT_PROJECT_VERSION = 4128;
->>>>>>> a62d176c
 				DEVELOPMENT_TEAM = "";
 				INFOPLIST_FILE = "xDrip4iOS Widget/Info.plist";
 				IPHONEOS_DEPLOYMENT_TARGET = 12.0;
@@ -3664,11 +3652,7 @@
 					"@executable_path/Frameworks",
 					"@executable_path/../../Frameworks",
 				);
-<<<<<<< HEAD
-				MARKETING_VERSION = 4.5.3;
-=======
 				MARKETING_VERSION = 4.5.6;
->>>>>>> a62d176c
 				PRODUCT_BUNDLE_IDENTIFIER = "com.${DEVELOPMENT_TEAM}.xdripswift.xDrip4iOS-Widget";
 				PRODUCT_NAME = xDrip4iOS;
 				SKIP_INSTALL = YES;
@@ -3808,11 +3792,7 @@
 				CODE_SIGN_ENTITLEMENTS = xdrip/xdripDebug.entitlements;
 				CODE_SIGN_IDENTITY = "Apple Development";
 				CODE_SIGN_STYLE = Automatic;
-<<<<<<< HEAD
-				CURRENT_PROJECT_VERSION = 4125;
-=======
 				CURRENT_PROJECT_VERSION = 4128;
->>>>>>> a62d176c
 				DEVELOPMENT_TEAM = "";
 				INFOPLIST_FILE = "$(SRCROOT)/xdrip/Supporting Files/Info.plist";
 				IPHONEOS_DEPLOYMENT_TARGET = 12.0;
@@ -3820,11 +3800,7 @@
 					"$(inherited)",
 					"@executable_path/Frameworks",
 				);
-<<<<<<< HEAD
-				MARKETING_VERSION = 4.5.3;
-=======
 				MARKETING_VERSION = 4.5.6;
->>>>>>> a62d176c
 				PRODUCT_BUNDLE_IDENTIFIER = "com.${DEVELOPMENT_TEAM}.xdripswift";
 				PRODUCT_NAME = "$(TARGET_NAME)";
 				PROVISIONING_PROFILE_SPECIFIER = "";
@@ -3846,11 +3822,7 @@
 				CODE_SIGN_ENTITLEMENTS = xdrip/xdrip.entitlements;
 				CODE_SIGN_IDENTITY = "Apple Development";
 				CODE_SIGN_STYLE = Automatic;
-<<<<<<< HEAD
-				CURRENT_PROJECT_VERSION = 4125;
-=======
 				CURRENT_PROJECT_VERSION = 4128;
->>>>>>> a62d176c
 				DEVELOPMENT_TEAM = "";
 				INFOPLIST_FILE = "$(SRCROOT)/xdrip/Supporting Files/Info.plist";
 				IPHONEOS_DEPLOYMENT_TARGET = 12.0;
@@ -3858,11 +3830,7 @@
 					"$(inherited)",
 					"@executable_path/Frameworks",
 				);
-<<<<<<< HEAD
-				MARKETING_VERSION = 4.5.3;
-=======
 				MARKETING_VERSION = 4.5.6;
->>>>>>> a62d176c
 				PRODUCT_BUNDLE_IDENTIFIER = "com.${DEVELOPMENT_TEAM}.xdripswift";
 				PRODUCT_NAME = "$(TARGET_NAME)";
 				PROVISIONING_PROFILE_SPECIFIER = "";
