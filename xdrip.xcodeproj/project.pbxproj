--- conflicted
+++ resolved
@@ -3308,13 +3308,8 @@
 					"$(inherited)",
 					"@executable_path/Frameworks",
 				);
-<<<<<<< HEAD
-				MARKETING_VERSION = 4.2.5;
-				PRODUCT_BUNDLE_IDENTIFIER = net.paulplant.xdripswift;
-=======
 				MARKETING_VERSION = 4.2.7;
 				PRODUCT_BUNDLE_IDENTIFIER = net.johandegraeve.xdripswift;
->>>>>>> 106c5a8e
 				PRODUCT_NAME = "$(TARGET_NAME)";
 				PROVISIONING_PROFILE_SPECIFIER = "";
 				SWIFT_OBJC_BRIDGING_HEADER = "xdrip/xdrip-Bridging-Header.h";
@@ -3342,13 +3337,8 @@
 					"$(inherited)",
 					"@executable_path/Frameworks",
 				);
-<<<<<<< HEAD
-				MARKETING_VERSION = 4.2.5;
-				PRODUCT_BUNDLE_IDENTIFIER = net.paulplant.xdripswift;
-=======
 				MARKETING_VERSION = 4.2.7;
 				PRODUCT_BUNDLE_IDENTIFIER = net.johandegraeve.xdripswift;
->>>>>>> 106c5a8e
 				PRODUCT_NAME = "$(TARGET_NAME)";
 				PROVISIONING_PROFILE_SPECIFIER = "";
 				SWIFT_OBJC_BRIDGING_HEADER = "xdrip/xdrip-Bridging-Header.h";
